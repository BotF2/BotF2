--- conflicted
+++ resolved
@@ -820,11 +820,8 @@
             {
                 SetValue(Traces_SetSelection2Property, value);
 
-<<<<<<< HEAD
-                GameLog.Client.General.InfoFormat("#### Log.Txt: Traces (** SOME **) set to DEBUG (press ingame CTRL + O)");  // in Log.Txt only DEBUG = yes get a line
-=======
+
                 GameLog.Client.General.InfoFormat("#### Log.Txt: Traces (** Selection 2 **) set to DEBUG (press ingame CTRL + O)");  // in Log.Txt only DEBUG = yes get a line
->>>>>>> 1d1774a6
 
                 if (value == true)
                 {

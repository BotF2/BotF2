--- conflicted
+++ resolved
@@ -461,12 +461,9 @@
                     TextElement.GetFontWeight(element),
                     TextElement.GetFontStretch(element)
                     ),
-<<<<<<< HEAD
                 TextElement.GetFontSize(element), TextElement.GetForeground(element),
                 VisualTreeHelper.GetDpi(element).PixelsPerDip);
-=======
-                TextElement.GetFontSize(element), TextElement.GetForeground(element), VisualTreeHelper.GetDpi(element).PixelsPerDip);
->>>>>>> 08d100a0
+
         }
 
         internal static void DrawExternalLabelImage(DrawingContext drawingContext, UIElement element, Rect bounds)

--- conflicted
+++ resolved
@@ -220,10 +220,6 @@
         {
             get { return _subedZero; }
         }
-<<<<<<< HEAD
-=======
-
->>>>>>> cf42b604
         public static bool SubedOne
         {
             get { return _subedOne; }

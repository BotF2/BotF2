--- conflicted
+++ resolved
@@ -1,1496 +1,1485 @@
-﻿// File:StarSystemDescriptor.cs
-// Copyright (c) 2007 Mike Strobel
-//
-// This source code is subject to the terms of the Microsoft Reciprocal License (Ms-RL).
-// For details, see <http://www.opensource.org/licenses/ms-rl.html>.
-//
-// All other rights reserved.
-
-using Supremacy.Game;
-using Supremacy.Resources;
-using Supremacy.Utility;
-using System;
-using System.Collections.Generic;
-using System.ComponentModel;
-using System.IO;
-using System.Windows.Markup;
-using System.Xml;
-using System.Xml.Schema;
-
-namespace Supremacy.Universe
-{
-    [Serializable]
-    public class HomeSystemsDatabase : Dictionary<string, StarSystemDescriptor>
-    {
-        private const string XmlFilePath = "Resources/Data/HomeSystems.xml";
-        private static readonly string blank = " ";
-        private static string _startingBuildingsSummary;
-        private static string _text;
-        private static string _startingShipsSummary = " ;";
-        private static string _type;
-        private static int _scoutCount;
-        private static string _scoutText;
-        private static int _frigateCount;
-        private static string _frigateText;
-        private static int _scienceCount;
-        private static string _scienceText;
-        private static int _cruiserCount;
-        private static string _cruiserText;
-        private static int _destroyerCount;
-        private static string _destroyerText;
-        private static int _commandCount;
-        private static string _commandText;
-        private static int _colonyCount;
-        private static string _colonyText;
-        private static int _constructionCount;
-        private static string _constructionText;
-        private static int _strikeCruiserCount; private static string _strikeCruiserText;
-        private static int _transportCount; private static string _transportText;
-        private static int _diploCount; private static string _diploText;
-        private static int _spyCount; private static string _spyText;
-        private static int _medicalCount; private static string _medicalText;
-        private static string _startingStation;
-        private static string _startingShipyard;
-        private static string _startingOrbitalBatteries;
-        private static string _startingFoodPF;
-        private static string _startingIndustryPF;
-        private static string _startingEnergyPF;
-        private static string _startingResearchPF;
-        private static string _startingIntelligencePF;
-        private static string file;
-
-        //private static int _colonyCount; private static string _colonyText;
-
-        private static void ValidateXml(object sender, ValidationEventArgs e)
-        {
-            XmlHelper.ValidateXml(XmlFilePath, e);
-        }
-
-        public static HomeSystemsDatabase Load()
-        {
-            XmlSchemaSet schemas = new XmlSchemaSet();
-            HomeSystemsDatabase db = new HomeSystemsDatabase();
-            XmlDocument xmlDoc = new XmlDocument();
-
-            XmlElement xmlRoot;
-
-            _ = schemas.Add("Supremacy:Supremacy.xsd",
-                        ResourceManager.GetResourcePath("Resources/Data/Supremacy.xsd"));
-            _ = schemas.Add("Supremacy:TechObjectDatabase.xsd",
-                        ResourceManager.GetResourcePath("Resources/Data/TechObjectDatabase.xsd"));
-
-            xmlDoc.Load(ResourceManager.GetResourcePath(XmlFilePath));
-            xmlDoc.Schemas.Add(schemas);
-            xmlDoc.Validate(ValidateXml);
-
-            xmlRoot = xmlDoc.DocumentElement;
-
-            string separator = " ;";
-            string hyphen = "-";
-            //var line = "";
-            StreamWriter streamWriter;
-            //StreamWriter streamWriter2;
-            string pathOutputFile = "./lib/";  // instead of ./Resources/Data/
-
-            //if (1 == 2) // no output if no write acess
-            //{
-            //    string file = pathOutputFile + "test-Output.txt";
-            //    //string file2 = "./lib/test2-FromHomeSystems.txt";
-            //    streamWriter = new StreamWriter(file);
-            //    //streamWriter2 = new StreamWriter(file2);
-            //    streamWriter.Close();
-            //    //streamWriter2.Close();
-            //}
-            //ToDo: Search for more output avoid it on Ken's PC'
-
-            string strHeader = "";  // first line of output files
-            string strLine = "";   // each civ gets one line
-                                   //string strLine2 = "";   // each civ gets one line
-
-            //if (1 == 2) // no output if no write acess
-            //{
-            try // avoid hang up if this file is opened by another program 
-            {
-<<<<<<< HEAD
-                bool HomeSystemsXMLOutput = false;
-                if (HomeSystemsXMLOutput) // no output if no write acess
-=======
-                bool xml = false;
-                if (xml) // no output if no write acess
->>>>>>> 9f792e13
-                {
-                    // better //  file = "./From_HomeSystemsXML_(autoCreated).csv";
-                    file = pathOutputFile + "_HomeSystems-xml_"
-                        + GameContext.Current.Options.StartingTechLevel.ToString() + "_List(autoCreated).csv";
-
-                    Console.WriteLine("writing {0}", file);
-
-                    //...but with the next lines it doesn't loaded the entries from HomeSystem.xml anymore
-                    //file = null; // quick set to off
-                    //if (file == null)
-                    //{
-                    //    goto WriterCloseHomeSystemsXML;
-                    //}
-
-                    streamWriter = new StreamWriter(file);
-
-                    strHeader = blank; // Dummy, needed
-
-                    strHeader =    // Head line
-                        "Civilization" + separator +
-                        "TechLvl" + separator +
-
-                        "FoodPF_active" + separator +
-                        "FoodPF" + separator +
-
-                        "FoodPF_blank" + separator +
-
-                        "IndustryPF_active" + separator +
-                        "IndustryPF" + separator +
-
-                        "IndustryPF_blank" + separator +
-
-                        "EnergyPF_active" + separator +
-                        "EnergyPF" + separator +
-
-                        "EnergyPF_blank" + separator +
-
-                        "ResearchPF_active" + separator +
-                        "ResearchPF" + separator +
-
-                        "ResearchPF_blank" + separator +
-
-                        "IntelPF_active" + separator +
-                        "IntelPF" + separator +
-
-                        "IntelPF_blank" + separator +
-
-                        "StartShips" + separator +
-                        "COL" + separator + // Colony Ships
-                        "CON" + separator +
-                        "SCO" + separator +
-                        "FRI" + separator +
-                        "DES" + separator +
-                        "CRU" + separator +
-                        "SCR" + separator +
-                        "COM" + separator +
-                        "SCI" + separator +
-                        "MED" + separator +
-                        "TRANS" + separator +
-                        "DIP" + separator +
-                        "SPY" + separator +
-
-                        "StarSystem" + separator +
-                        "RAT" + separator +
-                        "CREDITS" + separator +
-                        "DEU" + separator +
-                        "DIL" + separator +
-                        "DUR" + separator +
-                        "FOOD" + separator +
-                        "MOR" + separator +
-                        "OB" + separator +
-                        "OB_2" + separator +
-                        "SYard" + separator +
-                        "SYard_2" + separator +
-                        "STAT" + separator +
-                        "STAT_2" + separator +
-                        "Buildings" + separator +
-                        "B_1" + separator +
-                        "B_2" + separator +
-                        "B_3" + separator +
-                        "B_4" + separator +
-                        "B_5" + separator +
-                        "B_6" + separator +
-                        "B_7" + separator +
-                        "B_8" + separator +
-                        "B_9" + separator +
-                        "B_10" + separator +
-                        "B_11" + separator +
-                        "B_12" + separator +
-                        "B_13" + separator +
-                        "B_14" + separator +
-                        "B_15" + separator +
-                        "B_16" + separator +
-                        "B_17" + separator +
-                        "B_18" + separator +
-                        "B_19" + separator +
-                        "B_20" + separator +
-                        "B_21" + separator +
-
-                        separator;
-
-                    streamWriter.WriteLine(strHeader);
-                }
-                    // End of head line
-
-                    //file2 = pathOutputFile + "./lib/HomeSystemsXML_StartingLevel_(autoCreated).csv";
-                    //Console.WriteLine("writing {0}", file2);
-
-                    //if (file2 == null)
-                    //{
-                    //    goto WriterCloseHomeSystemsXML;
-                    //}
-
-                    //streamWriter2 = new StreamWriter(file2);
-
-                    //string strHeader2 =    // Head line
-
-                    foreach (XmlElement homeSystemElement in xmlRoot.GetElementsByTagName("HomeSystem"))
-                    {
-                        string civId = homeSystemElement.GetAttribute("Civilization").Trim().ToUpperInvariant();
-                        db[civId] = new StarSystemDescriptor(homeSystemElement["StarSystem"]);
-
-                        _scoutCount = 0; _scoutText = "SCOUT";
-                        _frigateCount = 0; _frigateText = "FRIGATE";
-                        _scienceCount = 0; _scienceText = "SCIENCE";
-                        _medicalCount = 0; _medicalText = "MEDICAL";
-                        _colonyCount = 0; _colonyText = "COLONY";
-                        _transportCount = 0; _transportText = "TRANSPORT";
-                        _diploCount = 0; _diploText = "DIPLO";
-                        _spyCount = 0; _spyText = "SPY";
-                        _destroyerCount = 0; _destroyerText = "DESTROYER";
-                        _cruiserCount = 0; _cruiserText = "CRUISER";
-                        _strikeCruiserCount = 0; _strikeCruiserText = "STRIKE_CRUISER";
-                        _commandCount = 0; _commandText = "COMMAND";
-                        _constructionCount = 0; _constructionText = "CONSTRUCTION";
-
-                        foreach (string item in db[civId].StartingShips)
-                        {
-                            if (item.Contains("SCOUT")) { _type = "SCOUT"; }
-                            if (item.Contains("FRIGATE")) { _type = "FRIGATE"; }
-                            if (item.Contains("SCIENCE")) { _type = "SCIENCE"; }
-                            if (item.Contains("MEDICAL")) { _type = "MEDICAL"; }
-                            if (item.Contains("COLONY")) { _type = "COLONY"; }
-                            if (item.Contains("TRANSPORT")) { _type = "TRANSPORT"; }
-                            if (item.Contains("DIPLO")) { _type = "DIPLO"; }
-                            if (item.Contains("SPY")) { _type = "SPY"; }
-                            if (item.Contains("DESTROYER")) { _type = "DESTROYER"; }
-                            if (item.Contains("CRUISER")) { _type = "CRUISER"; }
-                            if (item.Contains("STRIKE_CRUISER")) { _type = "STRIKE_CRUISER"; }
-                            if (item.Contains("COMMAND")) { _type = "COMMAND"; }
-                            if (item.Contains("CONSTRUCTION")) { _type = "CONSTRUCTION"; }
-
-                            switch (_type)
-                            {
-                                case "SCOUT": _scoutCount += 1; _scoutText = item; break;
-                                case "FRIGATE": _frigateCount += 1; _frigateText = item; break;
-                                case "SCIENCE": _scienceCount += 1; _scienceText = item; break;
-                                case "MEDICAL": _medicalCount += 1; _medicalText = item; break;
-                                case "COLONY": _colonyCount += 1; _colonyText = item; break;
-                                case "TRANSPORT": _transportCount += 1; _transportText = item; break;
-                                case "DIPLO": _diploCount += 1; _diploText = item; break;
-                                case "SPY": _spyCount += 1; _spyText = item; break;
-                                case "DESTROYER": _destroyerCount += 1; _destroyerText = item; break;
-                                case "CRUISER": _cruiserCount += 1; _cruiserText = item; break;
-                                case "STRIKE_CRUISER": _strikeCruiserCount += 1; _strikeCruiserText = item; break;
-                                case "COMMAND": _commandCount += 1; _commandText = item; break;
-                                case "CONSTRUCTION": _constructionCount += 1; _constructionText = item; break;
-                                default:
-                                    break;
-                            }
-                        }
-
-                        _cruiserCount -= _strikeCruiserCount; if (_cruiserCount < 0)
-                        {
-                            _cruiserCount = 0;
-                        }
-
-                        _colonyText = _colonyCount > 0 ? separator + _colonyCount + hyphen + _colonyText : " ;";
-                        _constructionText = _constructionCount > 0 ? separator + _constructionCount + hyphen + _constructionText : " ;";
-                        _scoutText = _scoutCount > 0 ? separator + _scoutCount + hyphen + _scoutText : " ;";
-                        _frigateText = _frigateCount > 0 ? separator + _frigateCount + hyphen + _frigateText : " ;";
-                        _destroyerText = _destroyerCount > 0 ? separator + _destroyerCount + hyphen + _destroyerText : " ;";
-                        _cruiserText = _cruiserCount > 0 ? separator + _cruiserCount + hyphen + _cruiserText : " ;";
-                        _strikeCruiserText = _strikeCruiserCount > 0 ? separator + _strikeCruiserCount + hyphen + _strikeCruiserText : " ;";
-                        _commandText = _commandCount > 0 ? separator + _commandCount + hyphen + _commandText : " ;";
-                        _scienceText = _scienceCount > 0 ? separator + _scienceCount + hyphen + _scienceText : " ;";
-                        _medicalText = _medicalCount > 0 ? separator + _medicalCount + hyphen + _medicalText : " ;";
-                        _transportText = _transportCount > 0 ? separator + _transportCount + hyphen + _transportText : " ;";
-                        _diploText = _diploCount > 0 ? separator + _diploCount + hyphen + _diploText : " ;";
-                        _spyText = _spyCount > 0 ? separator + _spyCount + hyphen + _spyText : " ;";
-
-
-                        _text
-                            += /*separator + _colonyCount + hyphen + */_colonyText
-                            + /*separator + _constructionCount + hyphen + */_constructionText
-                            + /*separator + _scoutCount + hyphen + */_scoutText
-                            + /*separator + _frigateCount + hyphen + */_frigateText
-                            + /*separator + _destroyerCount + hyphen + */_destroyerText
-                            + /*separator + _cruiserCount + hyphen + */_cruiserText
-                            + /*separator + _strikeCruiserCount + hyphen + */ _strikeCruiserText
-                            + /*separator + _commandCount + hyphen + */_commandText
-
-                            + /*separator + _scienceCount + hyphen + */_scienceText
-                            /*+ separator + _medicalCount + hyphen*/ + _medicalText
-                            /*+ separator + _transportCount + hyphen*/ + _transportText
-                            /*+ separator + _diploCount + hyphen*/ + _diploText
-                            /*+ separator + _spyCount + hyphen*/ + _spyText
-                            ;
-
-                        _startingShipsSummary = "StartShips" + _text;
-
-                        _text = " ";
-
-                        //string _text;
-                        foreach (string item in db[civId].StartingBuildings)
-                        {
-                            _text += item + " ;";
-                        }
-                        _startingBuildingsSummary = "StartBuildungs;" + _text;
-
-
-                        _startingStation = " ;";
-                        foreach (string item in db[civId].StartingOutposts)
-                        {
-                            _startingStation = item + " ;";
-                        }
-
-
-                        _startingShipyard = " ;";
-                        foreach (string item in db[civId].StartingShipyards)
-                        {
-                            _startingShipyard = item + " ;";
-                        }
-
-
-                        _startingOrbitalBatteries = " ;";
-                        if (db[civId].StartingOrbitalBatteries != null && db[civId].StartingOrbitalBatteries.Count > 0)  // Not all Minor races PF
-                        {
-                            _startingOrbitalBatteries = db[civId].StartingOrbitalBatteries.Count + hyphen + db[civId].StartingOrbitalBatteries[0] + " ;";
-                        }
-
-                        //_startingOrbitalBatteries = _startingOrbitalBatteries.Replace("-1", "0");
-
-
-                        _startingFoodPF = ";;";
-                        if (db[civId].FoodPF != null /*&& db[civId].FoodPF.Count > 0*/)  // Not all Minor races PF
-                        {
-                            _startingFoodPF = db[civId].FoodPF.Active + " ;" + db[civId].FoodPF.Count + hyphen + db[civId].FoodPF.DesignType + " ;";
-                        }
-
-                        _startingFoodPF = _startingFoodPF.Replace("-1", "0");
-
-
-                        _startingIndustryPF = ";;";
-                        if (db[civId].IndustryPF != null /*&& db[civId].IndustryPF.Count > 0*/)  // Not all Minor races PF
-                        {
-                            _startingIndustryPF = db[civId].IndustryPF.Active + " ;" + db[civId].IndustryPF.Count + hyphen + db[civId].IndustryPF.DesignType + " ;";
-                        }
-
-                        _startingIndustryPF = _startingIndustryPF.Replace("-1", "0");
-
-                        _startingEnergyPF = ";;";
-                        if (db[civId].EnergyPF != null /*&& db[civId].EnergyPF.Count > 0*/)  // Not all Minor races PF
-                        {
-                            _startingEnergyPF = db[civId].EnergyPF.Active + " ;" + db[civId].EnergyPF.Count + hyphen + db[civId].EnergyPF.DesignType + " ;";
-                        }
-
-                        _startingEnergyPF = _startingEnergyPF.Replace("-1", "0");
-
-                        _startingResearchPF = ";;";
-                        if (db[civId].ResearchPF != null /*&& db[civId].ResearchPF.Count > 0*/)  // Not all Minor races PF
-                        {
-                            _startingResearchPF = db[civId].ResearchPF.Active + " ;" + db[civId].ResearchPF.Count + hyphen + db[civId].ResearchPF.DesignType + " ;";
-                        }
-
-                        _startingResearchPF = _startingResearchPF.Replace("-1", "0");
-
-                        _startingIntelligencePF = ";;";
-                        if (db[civId].IntelligencePF != null /*&& db[civId].IntelligencePF.Count > 0*/)  // Not all Minor races PF
-                        {
-                            _startingIntelligencePF = db[civId].IntelligencePF.Active + " ;" + db[civId].IntelligencePF.Count + hyphen + db[civId].IntelligencePF.DesignType + " ;";
-                        }
-
-                        _startingIntelligencePF = _startingIntelligencePF.Replace("-1", "0");
-
-                        strLine =
-                            civId + separator +
-                            GameContext.Current.Options.StartingTechLevel.ToString() + separator +
-
-                            _startingFoodPF + separator +
-                            _startingIndustryPF + separator +
-                            _startingEnergyPF + separator +
-                            _startingResearchPF + separator +
-                            _startingIntelligencePF + separator +
-
-                            _startingShipsSummary + separator +
-
-                            db[civId].Name + separator +
-                            db[civId].PopulationRatio + separator +
-                            db[civId].Credits + separator +
-                            db[civId].Deuterium + separator +
-                            db[civId].Dilithium + separator +
-                            db[civId].Duranium + separator +
-                            db[civId].Food + separator +
-                            db[civId].Morale + separator +
-
-                            _startingOrbitalBatteries + separator +
-                            _startingShipyard + separator +
-                            _startingStation + separator +
-                            _startingBuildingsSummary + separator +
-                            separator;
-
-                        strLine = strLine.Replace("-1", " ");
-                        strLine = strLine.Replace("-", " ");
-
-                        //Console.WriteLine(strLine);
-                        //streamWriter.WriteLine(strLine);
-
-                        strLine = "";
-                        _text = " ";
-                        _startingOrbitalBatteries = " ";
-                        _startingShipyard = " ";
-                        _startingStation = " ";
-                        _startingBuildingsSummary = " ";
-
-                        //strLine2 =
-                        //    civId + separator +       //  following entries not working yet
-                        //    db[civId].Name + separator
-                        //    ;
-
-                        //streamWriter2.WriteLine(strLine2);
-
-                        //strLine2 = "";
-
-
-                    }  // end of foreach
-<<<<<<< HEAD
-
-                //WriterCloseHomeSystemsXML:;
-
-=======
-                //WriterCloseHomeSystemsXML:;
->>>>>>> 9f792e13
-                    //streamWriter.Close();
-                    //streamWriter2.Close();
-                }
-                catch (Exception e)
-            {
-                _text = "Cannot write ... " + file + e;
-                GameLog.Core.GameData.ErrorFormat(_text);
-            }
-            //}
-
-            return db;
-        }
-
-        public void Save()
-        {
-            string path = Path.Combine(
-                Environment.CurrentDirectory,
-                XmlFilePath);
-            Save(path);
-        }
-
-        public void Save(string fileName)
-        {
-            if (fileName == null)
-            {
-                throw new ArgumentNullException("fileName");
-            }
-
-            using (StreamWriter writer = new StreamWriter(fileName))
-            {
-                Save(writer);
-            }
-        }
-
-        public void Save(TextWriter writer)
-        {
-            using (XmlTextWriter xmlWriter = new XmlTextWriter(writer))
-            {
-                XmlDocument xmlDoc = new XmlDocument();
-                XmlElement rootElement = xmlDoc.CreateElement("HomeSystems");
-
-                xmlWriter.Formatting = Formatting.Indented;
-                xmlWriter.Indentation = 2;
-                xmlWriter.IndentChar = ' ';
-
-                _ = xmlDoc.AppendChild(rootElement);
-
-                foreach (string civId in Keys)
-                {
-                    XmlElement homeSystemElement = xmlDoc.CreateElement("HomeSystem");
-                    homeSystemElement.SetAttribute("Civilization", civId);
-                    this[civId].AppendXml(homeSystemElement);
-                    _ = rootElement.AppendChild(homeSystemElement);
-                }
-
-                xmlDoc.WriteTo(xmlWriter);
-            }
-        }
-    }
-
-    [Serializable]
-    public sealed class ProductionFacilityDescriptor : INotifyPropertyChanged
-    {
-        private string _designType;
-        private float _count = -1.0f;
-        private float _active = -1.0f;
-
-        public ProductionFacilityDescriptor()
-        {
-            _designType = "";
-        }
-
-        #region Properties
-        public string DesignType
-        {
-            get => _designType;
-            set
-            {
-                _designType = value;
-                OnPropertyChanged("DesignType");
-            }
-        }
-
-        public float Count
-        {
-            get => _count;
-            set
-            {
-                _count = value;
-                OnPropertyChanged("Count");
-            }
-        }
-
-        public float Active
-        {
-            get => _active;
-            set
-            {
-                _active = value;
-                OnPropertyChanged("Active");
-            }
-        }
-        #endregion
-
-        #region INotifyPropertyChanged Members
-        public event PropertyChangedEventHandler PropertyChanged;
-        #endregion
-
-        #region Methods
-        private void OnPropertyChanged(string propertyName)
-        {
-            PropertyChanged?.Invoke(this, new PropertyChangedEventArgs(propertyName));
-        }
-        #endregion
-    }
-
-    [Serializable]
-    public sealed class StarSystemDescriptor : INotifyPropertyChanged
-    {
-        #region Fields
-        private BindingList<PlanetDescriptor> _planets;
-        private string _systemName;
-        private string _inhabitants;
-        private StarType? _starType;
-        private SystemBonus _bonuses = SystemBonus.Random;
-#pragma warning disable IDE0044 // Add readonly modifier
-        private List<string> _startingShips;
-        private List<string> _startingShipyards;
-        private List<string> _startingBuildings;
-        private List<string> _startingOutposts;
-        private List<string> _startingOrbitalBatteries;
-        private float _populationRatio = -1.0f;
-        private float _credits = -1.0f;
-        private float _deuterium = -1.0f;
-        private float _dilithium = -1.0f;
-        private float _duranium = -1.0f;
-        private float _food = -1.0f;
-        private float _morale = -1.0f;
-        private ProductionFacilityDescriptor _foodPF = null;
-        private ProductionFacilityDescriptor _industryPF = null;
-        private ProductionFacilityDescriptor _energyPF = null;
-        private ProductionFacilityDescriptor _researchPF = null;
-        private ProductionFacilityDescriptor _intelligencePF = null;
-#pragma warning restore IDE0044 // Add readonly modifier
-        #endregion
-
-        #region Constructors
-        public StarSystemDescriptor()
-        {
-            _planets = new BindingList<PlanetDescriptor>();
-            _startingShips = new List<string>();
-            _startingShipyards = new List<string>();
-            _startingBuildings = new List<string>();
-            _startingOutposts = new List<string>();
-            _startingOrbitalBatteries = new List<string>();
-        }
-        #endregion
-
-        public bool HasBonus(SystemBonus bonus)
-        {
-            return (bonus & _bonuses) == bonus;
-        }
-
-        public void AddBonus(SystemBonus bonus)
-        {
-            _bonuses |= bonus;
-        }
-
-        public void RemoveBonus(SystemBonus bonus)
-        {
-            _bonuses &= ~bonus;
-        }
-
-        #region Properties
-        public SystemBonus Bonuses
-        {
-            get => _bonuses;
-            set
-            {
-                _bonuses = value;
-                OnPropertyChanged("Bonuses");
-                OnPropertyChanged("HasBonuses");
-            }
-        }
-
-        [DependsOn("Bonuses")]
-        public bool HasBonuses => _bonuses != 0;
-
-        public string Inhabitants
-        {
-            get => _inhabitants;
-            set
-            {
-                _inhabitants = value;
-                OnPropertyChanged("Inhabitants");
-                OnPropertyChanged("IsInhabitantsDefined");
-            }
-        }
-
-        public BindingList<PlanetDescriptor> Planets
-        {
-            get => _planets;
-            internal set
-            {
-                if (value != _planets)
-                {
-                    _planets = value ?? throw new ArgumentNullException();
-                }
-            }
-        }
-
-        public string Name
-        {
-            get => _systemName ?? string.Empty;
-            set
-            {
-                if (value != _systemName)
-                {
-                    _systemName = value?.Trim();
-                    OnPropertyChanged("Name");
-                    OnPropertyChanged("IsNameDefined");
-                }
-            }
-        }
-
-        public StarType? StarType
-        {
-            get => _starType;
-            set
-            {
-                if (value != _starType)
-                {
-                    _starType = value;
-                    OnPropertyChanged("StarType");
-                    OnPropertyChanged("IsStarTypeDefined");
-                }
-            }
-        }
-
-        [DependsOn("Inhabitants")]
-        public bool IsInhabitantsDefined => _inhabitants != null;
-
-        [DependsOn("StarType")]
-        public bool IsStarTypeDefined => _starType != null;
-
-        [DependsOn("Name")]
-        public bool IsNameDefined => _systemName != null;
-
-        public List<string> StartingShips => _startingShips;
-
-        public List<string> StartingShipyards => _startingShipyards;
-
-        public List<string> StartingBuildings => _startingBuildings;
-
-        public List<string> StartingOutposts => _startingOutposts;
-
-        public List<string> StartingOrbitalBatteries => _startingOrbitalBatteries;
-
-        public float PopulationRatio => _populationRatio;
-
-        public float Credits => _credits;
-
-        public float Deuterium => _deuterium;
-
-        public float Dilithium => _dilithium;
-
-        public float Duranium => _duranium;
-
-        public float Food => _food;
-
-        public float Morale => _morale;
-
-        public ProductionFacilityDescriptor FoodPF => _foodPF;
-
-        public ProductionFacilityDescriptor IndustryPF => _industryPF;
-
-        public ProductionFacilityDescriptor EnergyPF => _energyPF;
-
-        public ProductionFacilityDescriptor ResearchPF => _researchPF;
-
-        public ProductionFacilityDescriptor IntelligencePF => _intelligencePF;
-        #endregion
-
-        #region INotifyPropertyChanged Members
-        public event PropertyChangedEventHandler PropertyChanged;
-        #endregion
-
-        #region Methods
-        private void OnPropertyChanged(string propertyName)
-        {
-            PropertyChanged?.Invoke(this, new PropertyChangedEventArgs(propertyName));
-        }
-        #endregion
-
-        public StarSystemDescriptor(XmlElement xmlNode) : this()
-        {
-            if (xmlNode.HasAttribute("Name"))
-            {
-                Name = xmlNode.GetAttribute("Name").Trim();
-            }
-
-            if (xmlNode.HasAttribute("StarType") && Enum.IsDefined(typeof(StarType), xmlNode.GetAttribute("StarType").Trim()))
-            {
-                StarType = (StarType)Enum.Parse(typeof(StarType), xmlNode.GetAttribute("StarType").Trim());
-            }
-
-            if (xmlNode["Inhabitants"] != null)
-            {
-                Inhabitants = xmlNode["Inhabitants"].InnerText.Trim().ToUpperInvariant();
-            }
-
-            XmlNodeList bonusElements = xmlNode.GetElementsByTagName("Bonus");
-            if (bonusElements.Count > 0)
-            {
-                _bonuses = SystemBonus.NoBonus;
-
-                foreach (XmlElement bonusElement in bonusElements)
-                {
-                    if (Enum.IsDefined(typeof(SystemBonus), bonusElement.GetAttribute("Type").Trim()))
-                    {
-                        AddBonus((SystemBonus)Enum.Parse(typeof(SystemBonus), bonusElement.GetAttribute("Type").Trim()));
-                    }
-                }
-            }
-
-            if (xmlNode["Planets"] != null)
-            {
-                foreach (XmlElement planetElement in xmlNode["Planets"].GetElementsByTagName("Planet"))
-                {
-                    Planets.Add(new PlanetDescriptor(planetElement));
-                }
-            }
-
-            XmlNodeList startingLevelTech = xmlNode.GetElementsByTagName("TechLevel");
-            if (startingLevelTech.Count > 0)
-            {
-                string curStartingLevel = GameContext.Current.Options.StartingTechLevel.ToString().ToUpperInvariant();
-                foreach (XmlElement techLevel in startingLevelTech)
-                {
-                    if (techLevel.HasAttribute("Name"))
-                    {
-                        string techLevelName = techLevel.GetAttribute("Name").Trim().ToUpperInvariant();
-                        if (techLevelName.Equals(curStartingLevel))
-                        {
-                            // population ratio
-                            if (techLevel.HasAttribute("PopulationRatio"))
-                            {
-                                string popRatio = techLevel.GetAttribute("PopulationRatio").Trim().ToUpperInvariant();
-                                try
-                                {
-                                    _populationRatio = float.Parse(popRatio, System.Globalization.CultureInfo.InvariantCulture) / 100.0f;
-                                }
-                                catch (Exception e)
-                                {
-                                    GameLog.Core.GameData.Error(e);
-                                }
-                            }
-
-                            // credits
-                            if (techLevel.HasAttribute("Credits"))
-                            {
-                                string credits = techLevel.GetAttribute("Credits").Trim().ToUpperInvariant();
-                                try
-                                {
-                                    _credits = float.Parse(credits, System.Globalization.CultureInfo.InvariantCulture);
-                                }
-                                catch (Exception e)
-                                {
-                                    GameLog.Core.GameData.Error(e);
-                                }
-                            }
-
-                            // Resources
-                            if (techLevel.HasAttribute("Deuterium"))
-                            {
-                                string res = techLevel.GetAttribute("Deuterium").Trim().ToUpperInvariant();
-                                try
-                                {
-                                    _deuterium = float.Parse(res, System.Globalization.CultureInfo.InvariantCulture);
-                                }
-                                catch (Exception e)
-                                {
-                                    GameLog.Core.GameData.Error(e);
-                                }
-                            }
-
-                            if (techLevel.HasAttribute("Dilithium"))
-                            {
-                                string res = techLevel.GetAttribute("Dilithium").Trim().ToUpperInvariant();
-                                try
-                                {
-                                    _dilithium = float.Parse(res, System.Globalization.CultureInfo.InvariantCulture);
-                                }
-                                catch (Exception e)
-                                {
-                                    GameLog.Core.GameData.Error(e);
-                                }
-                            }
-
-                            if (techLevel.HasAttribute("Duranium"))
-                            {
-                                string res = techLevel.GetAttribute("Duranium").Trim().ToUpperInvariant();
-                                try
-                                {
-                                    _duranium = float.Parse(res, System.Globalization.CultureInfo.InvariantCulture);
-                                }
-                                catch (Exception e)
-                                {
-                                    GameLog.Core.GameData.Error(e);
-                                }
-                            }
-
-                            if (techLevel.HasAttribute("Food"))
-                            {
-                                string res = techLevel.GetAttribute("Food").Trim().ToUpperInvariant();
-                                try
-                                {
-                                    _food = float.Parse(res, System.Globalization.CultureInfo.InvariantCulture);
-                                }
-                                catch (Exception e)
-                                {
-                                    GameLog.Core.GameData.Error(e);
-                                }
-                            }
-
-                            // morale
-                            if (techLevel.HasAttribute("Morale"))
-                            {
-                                string res = techLevel.GetAttribute("Morale").Trim().ToUpperInvariant();
-                                try
-                                {
-                                    _morale = float.Parse(res, System.Globalization.CultureInfo.InvariantCulture);
-                                }
-                                catch (Exception e)
-                                {
-                                    GameLog.Core.GameData.Error(e);
-                                }
-                            }
-
-                            // Production Facilities
-                            if (techLevel["Food"] != null)
-                            {
-                                XmlElement pf = techLevel["Food"];
-                                _foodPF = new ProductionFacilityDescriptor { DesignType = pf.InnerText.Trim().ToUpperInvariant() };
-
-                                if (pf.HasAttribute("Count"))
-                                {
-                                    string val = pf.GetAttribute("Count").Trim().ToUpperInvariant();
-                                    try
-                                    {
-                                        _foodPF.Count = float.Parse(val, System.Globalization.CultureInfo.InvariantCulture);
-                                    }
-                                    catch (Exception e)
-                                    {
-                                        GameLog.Core.GameData.Error(e);
-                                    }
-                                }
-                                if (pf.HasAttribute("Active"))
-                                {
-                                    string val = pf.GetAttribute("Active").Trim().ToUpperInvariant();
-                                    try
-                                    {
-                                        _foodPF.Active = float.Parse(val, System.Globalization.CultureInfo.InvariantCulture);
-                                    }
-                                    catch (Exception e)
-                                    {
-                                        GameLog.Core.GameData.Error(e);
-                                    }
-                                }
-                            }
-
-                            if (techLevel["Industry"] != null)
-                            {
-                                XmlElement pf = techLevel["Industry"];
-
-                                _industryPF = new ProductionFacilityDescriptor { DesignType = pf.InnerText.Trim().ToUpperInvariant() };
-
-                                if (pf.HasAttribute("Count"))
-                                {
-                                    string val = pf.GetAttribute("Count").Trim().ToUpperInvariant();
-                                    try
-                                    {
-                                        _industryPF.Count = float.Parse(val, System.Globalization.CultureInfo.InvariantCulture);
-                                    }
-                                    catch (Exception e)
-                                    {
-                                        GameLog.Core.GameData.Error(e);
-                                    }
-                                }
-                                if (pf.HasAttribute("Active"))
-                                {
-                                    string val = pf.GetAttribute("Active").Trim().ToUpperInvariant();
-                                    try
-                                    {
-                                        _industryPF.Active = float.Parse(val, System.Globalization.CultureInfo.InvariantCulture);
-                                    }
-                                    catch (Exception e)
-                                    {
-                                        GameLog.Core.GameData.Error(e);
-                                    }
-                                }
-                            }
-
-                            if (techLevel["Energy"] != null)
-                            {
-                                XmlElement pf = techLevel["Energy"];
-
-                                _energyPF = new ProductionFacilityDescriptor { DesignType = pf.InnerText.Trim().ToUpperInvariant() };
-
-
-                                if (pf.HasAttribute("Count"))
-                                {
-                                    string val = pf.GetAttribute("Count").Trim().ToUpperInvariant();
-                                    try
-                                    {
-                                        _energyPF.Count = float.Parse(val, System.Globalization.CultureInfo.InvariantCulture);
-                                    }
-                                    catch (Exception e)
-                                    {
-                                        GameLog.Core.GameData.Error(e);
-                                    }
-                                }
-                                if (pf.HasAttribute("Active"))
-                                {
-                                    string val = pf.GetAttribute("Active").Trim().ToUpperInvariant();
-                                    try
-                                    {
-                                        _energyPF.Active = float.Parse(val, System.Globalization.CultureInfo.InvariantCulture);
-                                    }
-                                    catch (Exception e)
-                                    {
-                                        GameLog.Core.GameData.Error(e);
-                                    }
-                                }
-                            }
-
-                            if (techLevel["Research"] != null)
-                            {
-                                XmlElement pf = techLevel["Research"];
-
-                                _researchPF = new ProductionFacilityDescriptor { DesignType = pf.InnerText.Trim().ToUpperInvariant() };
-
-                                if (pf.HasAttribute("Count"))
-                                {
-                                    string val = pf.GetAttribute("Count").Trim().ToUpperInvariant();
-                                    try
-                                    {
-                                        _researchPF.Count = float.Parse(val, System.Globalization.CultureInfo.InvariantCulture);
-                                    }
-                                    catch (Exception e)
-                                    {
-                                        GameLog.Core.GameData.Error(e);
-                                    }
-                                }
-                                if (pf.HasAttribute("Active"))
-                                {
-                                    string val = pf.GetAttribute("Active").Trim().ToUpperInvariant();
-                                    try
-                                    {
-                                        _researchPF.Active = float.Parse(val, System.Globalization.CultureInfo.InvariantCulture);
-                                    }
-                                    catch (Exception e)
-                                    {
-                                        GameLog.Core.GameData.Error(e);
-                                    }
-                                }
-                            }
-
-                            if (techLevel["Intelligence"] != null)
-                            {
-                                XmlElement pf = techLevel["Intelligence"];
-
-                                _intelligencePF = new ProductionFacilityDescriptor { DesignType = pf.InnerText.Trim().ToUpperInvariant() };
-
-                                if (pf.HasAttribute("Count"))
-                                {
-                                    string val = pf.GetAttribute("Count").Trim().ToUpperInvariant();
-                                    try
-                                    {
-                                        _intelligencePF.Count = float.Parse(val, System.Globalization.CultureInfo.InvariantCulture);
-                                    }
-                                    catch (Exception e)
-                                    {
-                                        GameLog.Core.GameData.Error(e);
-                                    }
-                                }
-                                if (pf.HasAttribute("Active"))
-                                {
-                                    string val = pf.GetAttribute("Active").Trim().ToUpperInvariant();
-                                    try
-                                    {
-                                        _intelligencePF.Active = float.Parse(val, System.Globalization.CultureInfo.InvariantCulture);
-                                    }
-                                    catch (Exception e)
-                                    {
-                                        GameLog.Core.GameData.Error(e);
-                                    }
-                                }
-                            }
-
-                            // ships to be spawned
-                            XmlNodeList startingShips = techLevel.GetElementsByTagName("Ship");
-                            if (startingShips.Count > 0)
-                            {
-                                foreach (XmlElement ship in startingShips)
-                                {
-                                    int shipCount = 1;
-                                    if (ship.HasAttribute("Count"))
-                                    {
-                                        string val = ship.GetAttribute("Count").Trim().ToUpperInvariant();
-                                        try
-                                        {
-                                            shipCount = int.Parse(val, System.Globalization.CultureInfo.InvariantCulture);
-                                        }
-                                        catch (Exception e)
-                                        {
-                                            GameLog.Core.GameData.Error(e);
-                                            shipCount = 0; // error in the xml, don't spawn the ship
-                                        }
-                                    }
-
-                                    string shipDesign = ship.InnerText.Trim().ToUpperInvariant();
-                                    for (int i = 0; i < shipCount; i++)
-                                    {
-                                        _startingShips.Add(shipDesign);
-                                    }
-                                }
-                            }
-
-                            // shipyards to be spawned
-                            XmlNodeList startingShipyards = techLevel.GetElementsByTagName("Shipyard");
-                            if (startingShipyards.Count > 0)
-                            {
-                                foreach (XmlElement shipyard in startingShipyards)
-                                {
-                                    _startingShipyards.Add(shipyard.InnerText.Trim().ToUpperInvariant());
-                                }
-                            }
-
-                            // buildings to be spawned
-                            XmlNodeList startingBuildings = techLevel.GetElementsByTagName("Building");
-                            if (startingBuildings.Count > 0)
-                            {
-                                foreach (XmlElement building in startingBuildings)
-                                {
-                                    _startingBuildings.Add(building.InnerText.Trim().ToUpperInvariant());
-                                }
-                            }
-
-                            // outposts to be spawned
-                            XmlNodeList startingOutposts = techLevel.GetElementsByTagName("SpaceStation");
-                            if (startingOutposts.Count > 0)
-                            {
-                                foreach (XmlElement outpost in startingOutposts)
-                                {
-                                    _startingOutposts.Add(outpost.InnerText.Trim().ToUpperInvariant());
-                                }
-                            }
-
-                            // OBs to be spawned
-                            XmlNodeList startingOBs = techLevel.GetElementsByTagName("OrbitalBattery");
-                            if (startingOBs.Count > 0)
-                            {
-                                foreach (XmlElement OB in startingOBs)
-                                {
-                                    int OBCount = 1;
-                                    if (OB.HasAttribute("Count"))
-                                    {
-                                        string val = OB.GetAttribute("Count").Trim().ToUpperInvariant();
-                                        try
-                                        {
-                                            OBCount = int.Parse(val, System.Globalization.CultureInfo.InvariantCulture);
-                                        }
-                                        catch
-                                        {
-                                            OBCount = 0;  // error in the xml, don't spawn the ship
-                                        }
-                                    }
-
-                                    string OBDesign = OB.InnerText.Trim().ToUpperInvariant();
-                                    for (int i = 0; i < OBCount; i++)
-                                    {
-                                        _startingOrbitalBatteries.Add(OBDesign);
-                                    }
-                                }
-                            }
-
-                            break;
-                        }
-                    }
-                }
-            }
-        }
-
-        public void AppendXml(XmlElement baseElement)
-        {
-            XmlElement systemElement = baseElement.OwnerDocument.CreateElement("StarSystem");
-
-            if (IsNameDefined)
-            {
-                systemElement.SetAttribute("Name", Name);
-            }
-
-            if (IsStarTypeDefined)
-            {
-                systemElement.SetAttribute("StarType", StarType.Value.ToString());
-            }
-
-            if (IsInhabitantsDefined)
-            {
-                XmlElement inhabitantsElement = systemElement.OwnerDocument.CreateElement("Inhabitants");
-                inhabitantsElement.InnerText = Inhabitants;
-                _ = systemElement.AppendChild(inhabitantsElement);
-            }
-
-            XmlElement bonusesElement = systemElement.OwnerDocument.CreateElement("Bonuses");
-            if (Bonuses == SystemBonus.NoBonus)
-            {
-                XmlElement bonusElement = systemElement.OwnerDocument.CreateElement("Bonus");
-                bonusElement.SetAttribute("Type", SystemBonus.NoBonus.ToString());
-                _ = bonusesElement.AppendChild(bonusElement);
-            }
-            else
-            {
-                foreach (SystemBonus bonus in EnumUtilities.GetValues<SystemBonus>())
-                {
-                    if ((bonus != SystemBonus.NoBonus) && HasBonus(bonus))
-                    {
-                        XmlElement bonusElement = systemElement.OwnerDocument.CreateElement("Bonus");
-                        bonusElement.SetAttribute("Type", bonus.ToString());
-                        _ = bonusesElement.AppendChild(bonusElement);
-                    }
-                }
-            }
-            _ = systemElement.AppendChild(bonusesElement);
-
-            if (Planets.Count > 0)
-            {
-                XmlElement planetsElement = systemElement.OwnerDocument.CreateElement("Planets");
-                foreach (PlanetDescriptor planet in Planets)
-                {
-                    XmlElement planetElement = systemElement.OwnerDocument.CreateElement("Planet");
-                    planet.AppendXml(planetElement);
-                    _ = planetsElement.AppendChild(planetElement);
-                }
-                _ = systemElement.AppendChild(planetsElement);
-            }
-
-            _ = baseElement.AppendChild(systemElement);
-        }
-    }
-
-    [Serializable]
-    public sealed class PlanetDescriptor : INotifyPropertyChanged
-    {
-        #region Fields
-        private int _maxNumberOfPlanets;
-        private int _minNumberOfPlanets;
-        private string _planetName;
-        private PlanetSize? _planetSize;
-        private PlanetType? _planetType;
-        private PlanetBonus _bonuses = PlanetBonus.Random;
-        #endregion
-
-        public bool HasBonus(PlanetBonus bonus)
-        {
-            return (bonus & _bonuses) == bonus;
-        }
-
-        public void AddBonus(PlanetBonus bonus)
-        {
-            _bonuses |= bonus;
-        }
-
-        public void RemoveBonus(PlanetBonus bonus)
-        {
-            _bonuses &= ~bonus;
-        }
-
-        #region Properties
-        public PlanetBonus Bonuses
-        {
-            get => _bonuses;
-            set
-            {
-                _bonuses = value;
-                OnPropertyChanged("Bonuses");
-                OnPropertyChanged("HasBonuses");
-            }
-        }
-
-        [DependsOn("Bonuses")]
-        public bool HasBonuses => _bonuses != 0;
-
-        [DependsOn("IsSinglePlanet")]
-        [DependsOn("Name")]
-        public bool IsNameDefined => _planetName != null;
-
-        [DependsOn("IsSinglePlanet")]
-        [DependsOn("Size")]
-        public bool IsSizeDefined => IsSinglePlanet && (_planetSize != null);
-
-        [DependsOn("IsSinglePlanet")]
-        [DependsOn("Type")]
-        public bool IsTypeDefined => IsSinglePlanet && (_planetType != null);
-
-        [DependsOn("IsSinglePlanet")]
-        public string Name
-        {
-            get => IsSinglePlanet ? (_planetName ?? string.Empty) : string.Empty;
-            set
-            {
-                if (value != _planetName)
-                {
-                    _planetName = value?.Trim();
-                    OnPropertyChanged("Name");
-                    OnPropertyChanged("IsNameDefined");
-                }
-            }
-        }
-
-        [DependsOn("MaxNumberOfPlanets")]
-        public bool IsSinglePlanet => _maxNumberOfPlanets == 1;
-
-        public int MinNumberOfPlanets
-        {
-            get => _minNumberOfPlanets;
-            set
-            {
-                if (value != _minNumberOfPlanets)
-                {
-                    if (value < 0)
-                    {
-                        throw new ArgumentOutOfRangeException("value", "value must be non-negative");
-                    }
-
-                    _minNumberOfPlanets = value;
-                    OnPropertyChanged("MinNumberOfPlanets");
-                }
-            }
-        }
-
-        public int MaxNumberOfPlanets
-        {
-            get => _maxNumberOfPlanets;
-            set
-            {
-                if (value != _maxNumberOfPlanets)
-                {
-                    if (value < 1)
-                    {
-                        throw new ArgumentOutOfRangeException("value", "value must be greater than zero");
-                    }
-
-                    if (value > StarSystem.MaxPlanetsPerSystem)
-                    {
-                        throw new ArgumentOutOfRangeException("value", "value must be less than MaxPlanetsPerSystem");
-                    }
-
-                    _maxNumberOfPlanets = value;
-                    OnPropertyChanged("MaxNumberOfPlanets");
-                    OnIsSinglePlanetChanged();
-                }
-            }
-        }
-
-        [DependsOn("IsSinglePlanet")]
-        public PlanetType? Type
-        {
-            get => _planetType;
-            set
-            {
-                if (value != _planetType)
-                {
-                    _planetType = value;
-                    OnPropertyChanged("Type");
-                    OnPropertyChanged("IsTypeDefined");
-                    if (_planetType == PlanetType.Asteroids)
-                    {
-                        Size = PlanetSize.Asteroids;
-                    }
-                    else if (_planetType == PlanetType.GasGiant)
-                    {
-                        Size = PlanetSize.GasGiant;
-                    }
-                }
-            }
-        }
-
-        [DependsOn("IsSinglePlanet")]
-        public PlanetSize? Size
-        {
-            get => _planetSize;
-            set
-            {
-                if (value != _planetSize)
-                {
-                    _planetSize = value;
-                    OnPropertyChanged("Size");
-                    OnPropertyChanged("IsSizeDefined");
-                    if (_planetSize == PlanetSize.Asteroids)
-                    {
-                        Type = PlanetType.Asteroids;
-                    }
-                    else if (_planetSize == PlanetSize.GasGiant)
-                    {
-                        Type = PlanetType.GasGiant;
-                    }
-                }
-            }
-        }
-        #endregion
-
-        #region INotifyPropertyChanged Members
-        public event PropertyChangedEventHandler PropertyChanged;
-        #endregion
-
-        #region Methods
-        private void OnIsSinglePlanetChanged()
-        {
-            OnPropertyChanged("IsSinglePlanet");
-            OnPropertyChanged("IsNameDefined");
-            OnPropertyChanged("IsSizeDefined");
-            OnPropertyChanged("IsTypeDefined");
-        }
-
-        private void OnPropertyChanged(string propertyName)
-        {
-            PropertyChanged?.Invoke(this, new PropertyChangedEventArgs(propertyName));
-        }
-
-        public PlanetDescriptor()
-        {
-            _minNumberOfPlanets = 1;
-            _maxNumberOfPlanets = 1;
-        }
-
-        public PlanetDescriptor(XmlElement xmlNode) : this()
-        {
-
-            if (xmlNode.HasAttribute("Name"))
-            {
-                Name = xmlNode.GetAttribute("Name").Trim();
-            }
-
-            if (xmlNode.HasAttribute("Size") && Enum.IsDefined(typeof(PlanetSize), xmlNode.GetAttribute("Size").Trim()))
-            {
-                Size = (PlanetSize)Enum.Parse(typeof(PlanetSize), xmlNode.GetAttribute("Size").Trim());
-            }
-
-            if (xmlNode.HasAttribute("Type") && Enum.IsDefined(typeof(PlanetType), xmlNode.GetAttribute("Type").Trim()))
-            {
-                Type = (PlanetType)Enum.Parse(typeof(PlanetType), xmlNode.GetAttribute("Type").Trim());
-            }
-
-            if (xmlNode.HasAttribute("MaxNumberOfPlanets") && int.TryParse(xmlNode.GetAttribute("MaxNumberOfPlanets").Trim(), out int tempInteger))
-            {
-                MaxNumberOfPlanets = tempInteger;
-            }
-
-            if (xmlNode.HasAttribute("MinNumberOfPlanets") && int.TryParse(xmlNode.GetAttribute("MinNumberOfPlanets").Trim(), out tempInteger))
-            {
-                MinNumberOfPlanets = tempInteger;
-            }
-
-            XmlNodeList bonusElements = xmlNode.GetElementsByTagName("Bonus");
-            if (bonusElements.Count > 0)
-            {
-                _bonuses = PlanetBonus.NoBonus;
-
-                foreach (XmlElement bonusElement in bonusElements)
-                {
-                    if (Enum.IsDefined(typeof(PlanetBonus), bonusElement.GetAttribute("Type").Trim()))
-                    {
-                        AddBonus((PlanetBonus)Enum.Parse(typeof(PlanetBonus), bonusElement.GetAttribute("Type").Trim()));
-                    }
-                }
-            }
-
-            if (!IsSizeDefined && IsTypeDefined)
-            {
-                if (Type.Value == PlanetType.Asteroids)
-                {
-                    Size = PlanetSize.Asteroids;
-                }
-                else if (Type.Value == PlanetType.GasGiant)
-                {
-                    Size = PlanetSize.GasGiant;
-                }
-            }
-        }
-
-        public void AppendXml(XmlElement baseElement)
-        {
-            if (IsSinglePlanet)
-            {
-                if (IsNameDefined)
-                {
-                    baseElement.SetAttribute("Name", Name);
-                }
-
-                if (IsTypeDefined)
-                {
-                    baseElement.SetAttribute("Type", Type.ToString());
-                }
-
-                if (IsSizeDefined)
-                {
-                    baseElement.SetAttribute("Size", Size.ToString());
-                }
-
-                if (HasBonuses)
-                {
-                    foreach (PlanetBonus bonus in EnumUtilities.GetValues<PlanetBonus>())
-                    {
-                        if ((bonus != PlanetBonus.Random) && HasBonus(bonus))
-                        {
-                            XmlElement bonusElement = baseElement.OwnerDocument.CreateElement("Bonus");
-                            bonusElement.SetAttribute("Type", bonus.ToString());
-                            _ = baseElement.AppendChild(bonusElement);
-                        }
-                    }
-                }
-            }
-            else
-            {
-                baseElement.SetAttribute("MinNumberOfPlanets", MinNumberOfPlanets.ToString());
-                baseElement.SetAttribute("MaxNumberOfPlanets", MaxNumberOfPlanets.ToString());
-            }
-        }
-        #endregion
-    }
+﻿// File:StarSystemDescriptor.cs
+// Copyright (c) 2007 Mike Strobel
+//
+// This source code is subject to the terms of the Microsoft Reciprocal License (Ms-RL).
+// For details, see <http://www.opensource.org/licenses/ms-rl.html>.
+//
+// All other rights reserved.
+
+using Supremacy.Game;
+using Supremacy.Resources;
+using Supremacy.Utility;
+using System;
+using System.Collections.Generic;
+using System.ComponentModel;
+using System.IO;
+using System.Windows.Markup;
+using System.Xml;
+using System.Xml.Schema;
+
+namespace Supremacy.Universe
+{
+    [Serializable]
+    public class HomeSystemsDatabase : Dictionary<string, StarSystemDescriptor>
+    {
+        private const string XmlFilePath = "Resources/Data/HomeSystems.xml";
+        private static readonly string blank = " ";
+        private static string _startingBuildingsSummary;
+        private static string _text;
+        private static string _startingShipsSummary = " ;";
+        private static string _type;
+        private static int _scoutCount;
+        private static string _scoutText;
+        private static int _frigateCount;
+        private static string _frigateText;
+        private static int _scienceCount;
+        private static string _scienceText;
+        private static int _cruiserCount;
+        private static string _cruiserText;
+        private static int _destroyerCount;
+        private static string _destroyerText;
+        private static int _commandCount;
+        private static string _commandText;
+        private static int _colonyCount;
+        private static string _colonyText;
+        private static int _constructionCount;
+        private static string _constructionText;
+        private static int _strikeCruiserCount; private static string _strikeCruiserText;
+        private static int _transportCount; private static string _transportText;
+        private static int _diploCount; private static string _diploText;
+        private static int _spyCount; private static string _spyText;
+        private static int _medicalCount; private static string _medicalText;
+        private static string _startingStation;
+        private static string _startingShipyard;
+        private static string _startingOrbitalBatteries;
+        private static string _startingFoodPF;
+        private static string _startingIndustryPF;
+        private static string _startingEnergyPF;
+        private static string _startingResearchPF;
+        private static string _startingIntelligencePF;
+        private static string file;
+
+        //private static int _colonyCount; private static string _colonyText;
+
+        private static void ValidateXml(object sender, ValidationEventArgs e)
+        {
+            XmlHelper.ValidateXml(XmlFilePath, e);
+        }
+
+        public static HomeSystemsDatabase Load()
+        {
+            XmlSchemaSet schemas = new XmlSchemaSet();
+            HomeSystemsDatabase db = new HomeSystemsDatabase();
+            XmlDocument xmlDoc = new XmlDocument();
+
+            XmlElement xmlRoot;
+
+            _ = schemas.Add("Supremacy:Supremacy.xsd",
+                        ResourceManager.GetResourcePath("Resources/Data/Supremacy.xsd"));
+            _ = schemas.Add("Supremacy:TechObjectDatabase.xsd",
+                        ResourceManager.GetResourcePath("Resources/Data/TechObjectDatabase.xsd"));
+
+            xmlDoc.Load(ResourceManager.GetResourcePath(XmlFilePath));
+            xmlDoc.Schemas.Add(schemas);
+            xmlDoc.Validate(ValidateXml);
+
+            xmlRoot = xmlDoc.DocumentElement;
+
+            string separator = " ;";
+            string hyphen = "-";
+            //var line = "";
+            StreamWriter streamWriter;
+            //StreamWriter streamWriter2;
+            string pathOutputFile = "./lib/";  // instead of ./Resources/Data/
+
+            //if (1 == 2) // no output if no write acess
+            //{
+            //    string file = pathOutputFile + "test-Output.txt";
+            //    //string file2 = "./lib/test2-FromHomeSystems.txt";
+            //    streamWriter = new StreamWriter(file);
+            //    //streamWriter2 = new StreamWriter(file2);
+            //    streamWriter.Close();
+            //    //streamWriter2.Close();
+            //}
+            //ToDo: Search for more output avoid it on Ken's PC'
+
+            string strHeader = "";  // first line of output files
+            string strLine = "";   // each civ gets one line
+                                   //string strLine2 = "";   // each civ gets one line
+
+            //if (1 == 2) // no output if no write acess
+            //{
+            try // avoid hang up if this file is opened by another program 
+            {
+
+                bool HomeSystemsXMLOutput = false;
+                if (HomeSystemsXMLOutput) // no output if no write acess
+                {
+                    // better //  file = "./From_HomeSystemsXML_(autoCreated).csv";
+                    file = pathOutputFile + "_HomeSystems-xml_"
+                        + GameContext.Current.Options.StartingTechLevel.ToString() + "_List(autoCreated).csv";
+
+                    Console.WriteLine("writing {0}", file);
+
+                    //...but with the next lines it doesn't loaded the entries from HomeSystem.xml anymore
+                    //file = null; // quick set to off
+                    //if (file == null)
+                    //{
+                    //    goto WriterCloseHomeSystemsXML;
+                    //}
+
+                    streamWriter = new StreamWriter(file);
+
+                    strHeader = blank; // Dummy, needed
+
+                    strHeader =    // Head line
+                        "Civilization" + separator +
+                        "TechLvl" + separator +
+
+                        "FoodPF_active" + separator +
+                        "FoodPF" + separator +
+
+                        "FoodPF_blank" + separator +
+
+                        "IndustryPF_active" + separator +
+                        "IndustryPF" + separator +
+
+                        "IndustryPF_blank" + separator +
+
+                        "EnergyPF_active" + separator +
+                        "EnergyPF" + separator +
+
+                        "EnergyPF_blank" + separator +
+
+                        "ResearchPF_active" + separator +
+                        "ResearchPF" + separator +
+
+                        "ResearchPF_blank" + separator +
+
+                        "IntelPF_active" + separator +
+                        "IntelPF" + separator +
+
+                        "IntelPF_blank" + separator +
+
+                        "StartShips" + separator +
+                        "COL" + separator + // Colony Ships
+                        "CON" + separator +
+                        "SCO" + separator +
+                        "FRI" + separator +
+                        "DES" + separator +
+                        "CRU" + separator +
+                        "SCR" + separator +
+                        "COM" + separator +
+                        "SCI" + separator +
+                        "MED" + separator +
+                        "TRANS" + separator +
+                        "DIP" + separator +
+                        "SPY" + separator +
+
+                        "StarSystem" + separator +
+                        "RAT" + separator +
+                        "CREDITS" + separator +
+                        "DEU" + separator +
+                        "DIL" + separator +
+                        "DUR" + separator +
+                        "FOOD" + separator +
+                        "MOR" + separator +
+                        "OB" + separator +
+                        "OB_2" + separator +
+                        "SYard" + separator +
+                        "SYard_2" + separator +
+                        "STAT" + separator +
+                        "STAT_2" + separator +
+                        "Buildings" + separator +
+                        "B_1" + separator +
+                        "B_2" + separator +
+                        "B_3" + separator +
+                        "B_4" + separator +
+                        "B_5" + separator +
+                        "B_6" + separator +
+                        "B_7" + separator +
+                        "B_8" + separator +
+                        "B_9" + separator +
+                        "B_10" + separator +
+                        "B_11" + separator +
+                        "B_12" + separator +
+                        "B_13" + separator +
+                        "B_14" + separator +
+                        "B_15" + separator +
+                        "B_16" + separator +
+                        "B_17" + separator +
+                        "B_18" + separator +
+                        "B_19" + separator +
+                        "B_20" + separator +
+                        "B_21" + separator +
+
+                        separator;
+
+                    streamWriter.WriteLine(strHeader);
+                }
+                    // End of head line
+
+                    //file2 = pathOutputFile + "./lib/HomeSystemsXML_StartingLevel_(autoCreated).csv";
+                    //Console.WriteLine("writing {0}", file2);
+
+                    //if (file2 == null)
+                    //{
+                    //    goto WriterCloseHomeSystemsXML;
+                    //}
+
+                    //streamWriter2 = new StreamWriter(file2);
+
+                    //string strHeader2 =    // Head line
+
+                    foreach (XmlElement homeSystemElement in xmlRoot.GetElementsByTagName("HomeSystem"))
+                    {
+                        string civId = homeSystemElement.GetAttribute("Civilization").Trim().ToUpperInvariant();
+                        db[civId] = new StarSystemDescriptor(homeSystemElement["StarSystem"]);
+
+                        _scoutCount = 0; _scoutText = "SCOUT";
+                        _frigateCount = 0; _frigateText = "FRIGATE";
+                        _scienceCount = 0; _scienceText = "SCIENCE";
+                        _medicalCount = 0; _medicalText = "MEDICAL";
+                        _colonyCount = 0; _colonyText = "COLONY";
+                        _transportCount = 0; _transportText = "TRANSPORT";
+                        _diploCount = 0; _diploText = "DIPLO";
+                        _spyCount = 0; _spyText = "SPY";
+                        _destroyerCount = 0; _destroyerText = "DESTROYER";
+                        _cruiserCount = 0; _cruiserText = "CRUISER";
+                        _strikeCruiserCount = 0; _strikeCruiserText = "STRIKE_CRUISER";
+                        _commandCount = 0; _commandText = "COMMAND";
+                        _constructionCount = 0; _constructionText = "CONSTRUCTION";
+
+                        foreach (string item in db[civId].StartingShips)
+                        {
+                            if (item.Contains("SCOUT")) { _type = "SCOUT"; }
+                            if (item.Contains("FRIGATE")) { _type = "FRIGATE"; }
+                            if (item.Contains("SCIENCE")) { _type = "SCIENCE"; }
+                            if (item.Contains("MEDICAL")) { _type = "MEDICAL"; }
+                            if (item.Contains("COLONY")) { _type = "COLONY"; }
+                            if (item.Contains("TRANSPORT")) { _type = "TRANSPORT"; }
+                            if (item.Contains("DIPLO")) { _type = "DIPLO"; }
+                            if (item.Contains("SPY")) { _type = "SPY"; }
+                            if (item.Contains("DESTROYER")) { _type = "DESTROYER"; }
+                            if (item.Contains("CRUISER")) { _type = "CRUISER"; }
+                            if (item.Contains("STRIKE_CRUISER")) { _type = "STRIKE_CRUISER"; }
+                            if (item.Contains("COMMAND")) { _type = "COMMAND"; }
+                            if (item.Contains("CONSTRUCTION")) { _type = "CONSTRUCTION"; }
+
+                            switch (_type)
+                            {
+                                case "SCOUT": _scoutCount += 1; _scoutText = item; break;
+                                case "FRIGATE": _frigateCount += 1; _frigateText = item; break;
+                                case "SCIENCE": _scienceCount += 1; _scienceText = item; break;
+                                case "MEDICAL": _medicalCount += 1; _medicalText = item; break;
+                                case "COLONY": _colonyCount += 1; _colonyText = item; break;
+                                case "TRANSPORT": _transportCount += 1; _transportText = item; break;
+                                case "DIPLO": _diploCount += 1; _diploText = item; break;
+                                case "SPY": _spyCount += 1; _spyText = item; break;
+                                case "DESTROYER": _destroyerCount += 1; _destroyerText = item; break;
+                                case "CRUISER": _cruiserCount += 1; _cruiserText = item; break;
+                                case "STRIKE_CRUISER": _strikeCruiserCount += 1; _strikeCruiserText = item; break;
+                                case "COMMAND": _commandCount += 1; _commandText = item; break;
+                                case "CONSTRUCTION": _constructionCount += 1; _constructionText = item; break;
+                                default:
+                                    break;
+                            }
+                        }
+
+                        _cruiserCount -= _strikeCruiserCount; if (_cruiserCount < 0)
+                        {
+                            _cruiserCount = 0;
+                        }
+
+                        _colonyText = _colonyCount > 0 ? separator + _colonyCount + hyphen + _colonyText : " ;";
+                        _constructionText = _constructionCount > 0 ? separator + _constructionCount + hyphen + _constructionText : " ;";
+                        _scoutText = _scoutCount > 0 ? separator + _scoutCount + hyphen + _scoutText : " ;";
+                        _frigateText = _frigateCount > 0 ? separator + _frigateCount + hyphen + _frigateText : " ;";
+                        _destroyerText = _destroyerCount > 0 ? separator + _destroyerCount + hyphen + _destroyerText : " ;";
+                        _cruiserText = _cruiserCount > 0 ? separator + _cruiserCount + hyphen + _cruiserText : " ;";
+                        _strikeCruiserText = _strikeCruiserCount > 0 ? separator + _strikeCruiserCount + hyphen + _strikeCruiserText : " ;";
+                        _commandText = _commandCount > 0 ? separator + _commandCount + hyphen + _commandText : " ;";
+                        _scienceText = _scienceCount > 0 ? separator + _scienceCount + hyphen + _scienceText : " ;";
+                        _medicalText = _medicalCount > 0 ? separator + _medicalCount + hyphen + _medicalText : " ;";
+                        _transportText = _transportCount > 0 ? separator + _transportCount + hyphen + _transportText : " ;";
+                        _diploText = _diploCount > 0 ? separator + _diploCount + hyphen + _diploText : " ;";
+                        _spyText = _spyCount > 0 ? separator + _spyCount + hyphen + _spyText : " ;";
+
+
+                        _text
+                            += /*separator + _colonyCount + hyphen + */_colonyText
+                            + /*separator + _constructionCount + hyphen + */_constructionText
+                            + /*separator + _scoutCount + hyphen + */_scoutText
+                            + /*separator + _frigateCount + hyphen + */_frigateText
+                            + /*separator + _destroyerCount + hyphen + */_destroyerText
+                            + /*separator + _cruiserCount + hyphen + */_cruiserText
+                            + /*separator + _strikeCruiserCount + hyphen + */ _strikeCruiserText
+                            + /*separator + _commandCount + hyphen + */_commandText
+
+                            + /*separator + _scienceCount + hyphen + */_scienceText
+                            /*+ separator + _medicalCount + hyphen*/ + _medicalText
+                            /*+ separator + _transportCount + hyphen*/ + _transportText
+                            /*+ separator + _diploCount + hyphen*/ + _diploText
+                            /*+ separator + _spyCount + hyphen*/ + _spyText
+                            ;
+
+                        _startingShipsSummary = "StartShips" + _text;
+
+                        _text = " ";
+
+                        //string _text;
+                        foreach (string item in db[civId].StartingBuildings)
+                        {
+                            _text += item + " ;";
+                        }
+                        _startingBuildingsSummary = "StartBuildungs;" + _text;
+
+
+                        _startingStation = " ;";
+                        foreach (string item in db[civId].StartingOutposts)
+                        {
+                            _startingStation = item + " ;";
+                        }
+
+
+                        _startingShipyard = " ;";
+                        foreach (string item in db[civId].StartingShipyards)
+                        {
+                            _startingShipyard = item + " ;";
+                        }
+
+
+                        _startingOrbitalBatteries = " ;";
+                        if (db[civId].StartingOrbitalBatteries != null && db[civId].StartingOrbitalBatteries.Count > 0)  // Not all Minor races PF
+                        {
+                            _startingOrbitalBatteries = db[civId].StartingOrbitalBatteries.Count + hyphen + db[civId].StartingOrbitalBatteries[0] + " ;";
+                        }
+
+                        //_startingOrbitalBatteries = _startingOrbitalBatteries.Replace("-1", "0");
+
+
+                        _startingFoodPF = ";;";
+                        if (db[civId].FoodPF != null /*&& db[civId].FoodPF.Count > 0*/)  // Not all Minor races PF
+                        {
+                            _startingFoodPF = db[civId].FoodPF.Active + " ;" + db[civId].FoodPF.Count + hyphen + db[civId].FoodPF.DesignType + " ;";
+                        }
+
+                        _startingFoodPF = _startingFoodPF.Replace("-1", "0");
+
+
+                        _startingIndustryPF = ";;";
+                        if (db[civId].IndustryPF != null /*&& db[civId].IndustryPF.Count > 0*/)  // Not all Minor races PF
+                        {
+                            _startingIndustryPF = db[civId].IndustryPF.Active + " ;" + db[civId].IndustryPF.Count + hyphen + db[civId].IndustryPF.DesignType + " ;";
+                        }
+
+                        _startingIndustryPF = _startingIndustryPF.Replace("-1", "0");
+
+                        _startingEnergyPF = ";;";
+                        if (db[civId].EnergyPF != null /*&& db[civId].EnergyPF.Count > 0*/)  // Not all Minor races PF
+                        {
+                            _startingEnergyPF = db[civId].EnergyPF.Active + " ;" + db[civId].EnergyPF.Count + hyphen + db[civId].EnergyPF.DesignType + " ;";
+                        }
+
+                        _startingEnergyPF = _startingEnergyPF.Replace("-1", "0");
+
+                        _startingResearchPF = ";;";
+                        if (db[civId].ResearchPF != null /*&& db[civId].ResearchPF.Count > 0*/)  // Not all Minor races PF
+                        {
+                            _startingResearchPF = db[civId].ResearchPF.Active + " ;" + db[civId].ResearchPF.Count + hyphen + db[civId].ResearchPF.DesignType + " ;";
+                        }
+
+                        _startingResearchPF = _startingResearchPF.Replace("-1", "0");
+
+                        _startingIntelligencePF = ";;";
+                        if (db[civId].IntelligencePF != null /*&& db[civId].IntelligencePF.Count > 0*/)  // Not all Minor races PF
+                        {
+                            _startingIntelligencePF = db[civId].IntelligencePF.Active + " ;" + db[civId].IntelligencePF.Count + hyphen + db[civId].IntelligencePF.DesignType + " ;";
+                        }
+
+                        _startingIntelligencePF = _startingIntelligencePF.Replace("-1", "0");
+
+                        strLine =
+                            civId + separator +
+                            GameContext.Current.Options.StartingTechLevel.ToString() + separator +
+
+                            _startingFoodPF + separator +
+                            _startingIndustryPF + separator +
+                            _startingEnergyPF + separator +
+                            _startingResearchPF + separator +
+                            _startingIntelligencePF + separator +
+
+                            _startingShipsSummary + separator +
+
+                            db[civId].Name + separator +
+                            db[civId].PopulationRatio + separator +
+                            db[civId].Credits + separator +
+                            db[civId].Deuterium + separator +
+                            db[civId].Dilithium + separator +
+                            db[civId].Duranium + separator +
+                            db[civId].Food + separator +
+                            db[civId].Morale + separator +
+
+                            _startingOrbitalBatteries + separator +
+                            _startingShipyard + separator +
+                            _startingStation + separator +
+                            _startingBuildingsSummary + separator +
+                            separator;
+
+                        strLine = strLine.Replace("-1", " ");
+                        strLine = strLine.Replace("-", " ");
+
+                        //Console.WriteLine(strLine);
+                        //streamWriter.WriteLine(strLine);
+
+                        strLine = "";
+                        _text = " ";
+                        _startingOrbitalBatteries = " ";
+                        _startingShipyard = " ";
+                        _startingStation = " ";
+                        _startingBuildingsSummary = " ";
+
+                        //strLine2 =
+                        //    civId + separator +       //  following entries not working yet
+                        //    db[civId].Name + separator
+                        //    ;
+
+                        //streamWriter2.WriteLine(strLine2);
+
+                        //strLine2 = "";
+
+
+                    }  // end of foreach
+                    //streamWriter.Close();
+                    //streamWriter2.Close();
+                }
+                catch (Exception e)
+            {
+                _text = "Cannot write ... " + file + e;
+                GameLog.Core.GameData.ErrorFormat(_text);
+            }
+            //}
+
+            return db;
+        }
+
+        public void Save()
+        {
+            string path = Path.Combine(
+                Environment.CurrentDirectory,
+                XmlFilePath);
+            Save(path);
+        }
+
+        public void Save(string fileName)
+        {
+            if (fileName == null)
+            {
+                throw new ArgumentNullException("fileName");
+            }
+
+            using (StreamWriter writer = new StreamWriter(fileName))
+            {
+                Save(writer);
+            }
+        }
+
+        public void Save(TextWriter writer)
+        {
+            using (XmlTextWriter xmlWriter = new XmlTextWriter(writer))
+            {
+                XmlDocument xmlDoc = new XmlDocument();
+                XmlElement rootElement = xmlDoc.CreateElement("HomeSystems");
+
+                xmlWriter.Formatting = Formatting.Indented;
+                xmlWriter.Indentation = 2;
+                xmlWriter.IndentChar = ' ';
+
+                _ = xmlDoc.AppendChild(rootElement);
+
+                foreach (string civId in Keys)
+                {
+                    XmlElement homeSystemElement = xmlDoc.CreateElement("HomeSystem");
+                    homeSystemElement.SetAttribute("Civilization", civId);
+                    this[civId].AppendXml(homeSystemElement);
+                    _ = rootElement.AppendChild(homeSystemElement);
+                }
+
+                xmlDoc.WriteTo(xmlWriter);
+            }
+        }
+    }
+
+    [Serializable]
+    public sealed class ProductionFacilityDescriptor : INotifyPropertyChanged
+    {
+        private string _designType;
+        private float _count = -1.0f;
+        private float _active = -1.0f;
+
+        public ProductionFacilityDescriptor()
+        {
+            _designType = "";
+        }
+
+        #region Properties
+        public string DesignType
+        {
+            get => _designType;
+            set
+            {
+                _designType = value;
+                OnPropertyChanged("DesignType");
+            }
+        }
+
+        public float Count
+        {
+            get => _count;
+            set
+            {
+                _count = value;
+                OnPropertyChanged("Count");
+            }
+        }
+
+        public float Active
+        {
+            get => _active;
+            set
+            {
+                _active = value;
+                OnPropertyChanged("Active");
+            }
+        }
+        #endregion
+
+        #region INotifyPropertyChanged Members
+        public event PropertyChangedEventHandler PropertyChanged;
+        #endregion
+
+        #region Methods
+        private void OnPropertyChanged(string propertyName)
+        {
+            PropertyChanged?.Invoke(this, new PropertyChangedEventArgs(propertyName));
+        }
+        #endregion
+    }
+
+    [Serializable]
+    public sealed class StarSystemDescriptor : INotifyPropertyChanged
+    {
+        #region Fields
+        private BindingList<PlanetDescriptor> _planets;
+        private string _systemName;
+        private string _inhabitants;
+        private StarType? _starType;
+        private SystemBonus _bonuses = SystemBonus.Random;
+#pragma warning disable IDE0044 // Add readonly modifier
+        private List<string> _startingShips;
+        private List<string> _startingShipyards;
+        private List<string> _startingBuildings;
+        private List<string> _startingOutposts;
+        private List<string> _startingOrbitalBatteries;
+        private float _populationRatio = -1.0f;
+        private float _credits = -1.0f;
+        private float _deuterium = -1.0f;
+        private float _dilithium = -1.0f;
+        private float _duranium = -1.0f;
+        private float _food = -1.0f;
+        private float _morale = -1.0f;
+        private ProductionFacilityDescriptor _foodPF = null;
+        private ProductionFacilityDescriptor _industryPF = null;
+        private ProductionFacilityDescriptor _energyPF = null;
+        private ProductionFacilityDescriptor _researchPF = null;
+        private ProductionFacilityDescriptor _intelligencePF = null;
+#pragma warning restore IDE0044 // Add readonly modifier
+        #endregion
+
+        #region Constructors
+        public StarSystemDescriptor()
+        {
+            _planets = new BindingList<PlanetDescriptor>();
+            _startingShips = new List<string>();
+            _startingShipyards = new List<string>();
+            _startingBuildings = new List<string>();
+            _startingOutposts = new List<string>();
+            _startingOrbitalBatteries = new List<string>();
+        }
+        #endregion
+
+        public bool HasBonus(SystemBonus bonus)
+        {
+            return (bonus & _bonuses) == bonus;
+        }
+
+        public void AddBonus(SystemBonus bonus)
+        {
+            _bonuses |= bonus;
+        }
+
+        public void RemoveBonus(SystemBonus bonus)
+        {
+            _bonuses &= ~bonus;
+        }
+
+        #region Properties
+        public SystemBonus Bonuses
+        {
+            get => _bonuses;
+            set
+            {
+                _bonuses = value;
+                OnPropertyChanged("Bonuses");
+                OnPropertyChanged("HasBonuses");
+            }
+        }
+
+        [DependsOn("Bonuses")]
+        public bool HasBonuses => _bonuses != 0;
+
+        public string Inhabitants
+        {
+            get => _inhabitants;
+            set
+            {
+                _inhabitants = value;
+                OnPropertyChanged("Inhabitants");
+                OnPropertyChanged("IsInhabitantsDefined");
+            }
+        }
+
+        public BindingList<PlanetDescriptor> Planets
+        {
+            get => _planets;
+            internal set
+            {
+                if (value != _planets)
+                {
+                    _planets = value ?? throw new ArgumentNullException();
+                }
+            }
+        }
+
+        public string Name
+        {
+            get => _systemName ?? string.Empty;
+            set
+            {
+                if (value != _systemName)
+                {
+                    _systemName = value?.Trim();
+                    OnPropertyChanged("Name");
+                    OnPropertyChanged("IsNameDefined");
+                }
+            }
+        }
+
+        public StarType? StarType
+        {
+            get => _starType;
+            set
+            {
+                if (value != _starType)
+                {
+                    _starType = value;
+                    OnPropertyChanged("StarType");
+                    OnPropertyChanged("IsStarTypeDefined");
+                }
+            }
+        }
+
+        [DependsOn("Inhabitants")]
+        public bool IsInhabitantsDefined => _inhabitants != null;
+
+        [DependsOn("StarType")]
+        public bool IsStarTypeDefined => _starType != null;
+
+        [DependsOn("Name")]
+        public bool IsNameDefined => _systemName != null;
+
+        public List<string> StartingShips => _startingShips;
+
+        public List<string> StartingShipyards => _startingShipyards;
+
+        public List<string> StartingBuildings => _startingBuildings;
+
+        public List<string> StartingOutposts => _startingOutposts;
+
+        public List<string> StartingOrbitalBatteries => _startingOrbitalBatteries;
+
+        public float PopulationRatio => _populationRatio;
+
+        public float Credits => _credits;
+
+        public float Deuterium => _deuterium;
+
+        public float Dilithium => _dilithium;
+
+        public float Duranium => _duranium;
+
+        public float Food => _food;
+
+        public float Morale => _morale;
+
+        public ProductionFacilityDescriptor FoodPF => _foodPF;
+
+        public ProductionFacilityDescriptor IndustryPF => _industryPF;
+
+        public ProductionFacilityDescriptor EnergyPF => _energyPF;
+
+        public ProductionFacilityDescriptor ResearchPF => _researchPF;
+
+        public ProductionFacilityDescriptor IntelligencePF => _intelligencePF;
+        #endregion
+
+        #region INotifyPropertyChanged Members
+        public event PropertyChangedEventHandler PropertyChanged;
+        #endregion
+
+        #region Methods
+        private void OnPropertyChanged(string propertyName)
+        {
+            PropertyChanged?.Invoke(this, new PropertyChangedEventArgs(propertyName));
+        }
+        #endregion
+
+        public StarSystemDescriptor(XmlElement xmlNode) : this()
+        {
+            if (xmlNode.HasAttribute("Name"))
+            {
+                Name = xmlNode.GetAttribute("Name").Trim();
+            }
+
+            if (xmlNode.HasAttribute("StarType") && Enum.IsDefined(typeof(StarType), xmlNode.GetAttribute("StarType").Trim()))
+            {
+                StarType = (StarType)Enum.Parse(typeof(StarType), xmlNode.GetAttribute("StarType").Trim());
+            }
+
+            if (xmlNode["Inhabitants"] != null)
+            {
+                Inhabitants = xmlNode["Inhabitants"].InnerText.Trim().ToUpperInvariant();
+            }
+
+            XmlNodeList bonusElements = xmlNode.GetElementsByTagName("Bonus");
+            if (bonusElements.Count > 0)
+            {
+                _bonuses = SystemBonus.NoBonus;
+
+                foreach (XmlElement bonusElement in bonusElements)
+                {
+                    if (Enum.IsDefined(typeof(SystemBonus), bonusElement.GetAttribute("Type").Trim()))
+                    {
+                        AddBonus((SystemBonus)Enum.Parse(typeof(SystemBonus), bonusElement.GetAttribute("Type").Trim()));
+                    }
+                }
+            }
+
+            if (xmlNode["Planets"] != null)
+            {
+                foreach (XmlElement planetElement in xmlNode["Planets"].GetElementsByTagName("Planet"))
+                {
+                    Planets.Add(new PlanetDescriptor(planetElement));
+                }
+            }
+
+            XmlNodeList startingLevelTech = xmlNode.GetElementsByTagName("TechLevel");
+            if (startingLevelTech.Count > 0)
+            {
+                string curStartingLevel = GameContext.Current.Options.StartingTechLevel.ToString().ToUpperInvariant();
+                foreach (XmlElement techLevel in startingLevelTech)
+                {
+                    if (techLevel.HasAttribute("Name"))
+                    {
+                        string techLevelName = techLevel.GetAttribute("Name").Trim().ToUpperInvariant();
+                        if (techLevelName.Equals(curStartingLevel))
+                        {
+                            // population ratio
+                            if (techLevel.HasAttribute("PopulationRatio"))
+                            {
+                                string popRatio = techLevel.GetAttribute("PopulationRatio").Trim().ToUpperInvariant();
+                                try
+                                {
+                                    _populationRatio = float.Parse(popRatio, System.Globalization.CultureInfo.InvariantCulture) / 100.0f;
+                                }
+                                catch (Exception e)
+                                {
+                                    GameLog.Core.GameData.Error(e);
+                                }
+                            }
+
+                            // credits
+                            if (techLevel.HasAttribute("Credits"))
+                            {
+                                string credits = techLevel.GetAttribute("Credits").Trim().ToUpperInvariant();
+                                try
+                                {
+                                    _credits = float.Parse(credits, System.Globalization.CultureInfo.InvariantCulture);
+                                }
+                                catch (Exception e)
+                                {
+                                    GameLog.Core.GameData.Error(e);
+                                }
+                            }
+
+                            // Resources
+                            if (techLevel.HasAttribute("Deuterium"))
+                            {
+                                string res = techLevel.GetAttribute("Deuterium").Trim().ToUpperInvariant();
+                                try
+                                {
+                                    _deuterium = float.Parse(res, System.Globalization.CultureInfo.InvariantCulture);
+                                }
+                                catch (Exception e)
+                                {
+                                    GameLog.Core.GameData.Error(e);
+                                }
+                            }
+
+                            if (techLevel.HasAttribute("Dilithium"))
+                            {
+                                string res = techLevel.GetAttribute("Dilithium").Trim().ToUpperInvariant();
+                                try
+                                {
+                                    _dilithium = float.Parse(res, System.Globalization.CultureInfo.InvariantCulture);
+                                }
+                                catch (Exception e)
+                                {
+                                    GameLog.Core.GameData.Error(e);
+                                }
+                            }
+
+                            if (techLevel.HasAttribute("Duranium"))
+                            {
+                                string res = techLevel.GetAttribute("Duranium").Trim().ToUpperInvariant();
+                                try
+                                {
+                                    _duranium = float.Parse(res, System.Globalization.CultureInfo.InvariantCulture);
+                                }
+                                catch (Exception e)
+                                {
+                                    GameLog.Core.GameData.Error(e);
+                                }
+                            }
+
+                            if (techLevel.HasAttribute("Food"))
+                            {
+                                string res = techLevel.GetAttribute("Food").Trim().ToUpperInvariant();
+                                try
+                                {
+                                    _food = float.Parse(res, System.Globalization.CultureInfo.InvariantCulture);
+                                }
+                                catch (Exception e)
+                                {
+                                    GameLog.Core.GameData.Error(e);
+                                }
+                            }
+
+                            // morale
+                            if (techLevel.HasAttribute("Morale"))
+                            {
+                                string res = techLevel.GetAttribute("Morale").Trim().ToUpperInvariant();
+                                try
+                                {
+                                    _morale = float.Parse(res, System.Globalization.CultureInfo.InvariantCulture);
+                                }
+                                catch (Exception e)
+                                {
+                                    GameLog.Core.GameData.Error(e);
+                                }
+                            }
+
+                            // Production Facilities
+                            if (techLevel["Food"] != null)
+                            {
+                                XmlElement pf = techLevel["Food"];
+                                _foodPF = new ProductionFacilityDescriptor { DesignType = pf.InnerText.Trim().ToUpperInvariant() };
+
+                                if (pf.HasAttribute("Count"))
+                                {
+                                    string val = pf.GetAttribute("Count").Trim().ToUpperInvariant();
+                                    try
+                                    {
+                                        _foodPF.Count = float.Parse(val, System.Globalization.CultureInfo.InvariantCulture);
+                                    }
+                                    catch (Exception e)
+                                    {
+                                        GameLog.Core.GameData.Error(e);
+                                    }
+                                }
+                                if (pf.HasAttribute("Active"))
+                                {
+                                    string val = pf.GetAttribute("Active").Trim().ToUpperInvariant();
+                                    try
+                                    {
+                                        _foodPF.Active = float.Parse(val, System.Globalization.CultureInfo.InvariantCulture);
+                                    }
+                                    catch (Exception e)
+                                    {
+                                        GameLog.Core.GameData.Error(e);
+                                    }
+                                }
+                            }
+
+                            if (techLevel["Industry"] != null)
+                            {
+                                XmlElement pf = techLevel["Industry"];
+
+                                _industryPF = new ProductionFacilityDescriptor { DesignType = pf.InnerText.Trim().ToUpperInvariant() };
+
+                                if (pf.HasAttribute("Count"))
+                                {
+                                    string val = pf.GetAttribute("Count").Trim().ToUpperInvariant();
+                                    try
+                                    {
+                                        _industryPF.Count = float.Parse(val, System.Globalization.CultureInfo.InvariantCulture);
+                                    }
+                                    catch (Exception e)
+                                    {
+                                        GameLog.Core.GameData.Error(e);
+                                    }
+                                }
+                                if (pf.HasAttribute("Active"))
+                                {
+                                    string val = pf.GetAttribute("Active").Trim().ToUpperInvariant();
+                                    try
+                                    {
+                                        _industryPF.Active = float.Parse(val, System.Globalization.CultureInfo.InvariantCulture);
+                                    }
+                                    catch (Exception e)
+                                    {
+                                        GameLog.Core.GameData.Error(e);
+                                    }
+                                }
+                            }
+
+                            if (techLevel["Energy"] != null)
+                            {
+                                XmlElement pf = techLevel["Energy"];
+
+                                _energyPF = new ProductionFacilityDescriptor { DesignType = pf.InnerText.Trim().ToUpperInvariant() };
+
+
+                                if (pf.HasAttribute("Count"))
+                                {
+                                    string val = pf.GetAttribute("Count").Trim().ToUpperInvariant();
+                                    try
+                                    {
+                                        _energyPF.Count = float.Parse(val, System.Globalization.CultureInfo.InvariantCulture);
+                                    }
+                                    catch (Exception e)
+                                    {
+                                        GameLog.Core.GameData.Error(e);
+                                    }
+                                }
+                                if (pf.HasAttribute("Active"))
+                                {
+                                    string val = pf.GetAttribute("Active").Trim().ToUpperInvariant();
+                                    try
+                                    {
+                                        _energyPF.Active = float.Parse(val, System.Globalization.CultureInfo.InvariantCulture);
+                                    }
+                                    catch (Exception e)
+                                    {
+                                        GameLog.Core.GameData.Error(e);
+                                    }
+                                }
+                            }
+
+                            if (techLevel["Research"] != null)
+                            {
+                                XmlElement pf = techLevel["Research"];
+
+                                _researchPF = new ProductionFacilityDescriptor { DesignType = pf.InnerText.Trim().ToUpperInvariant() };
+
+                                if (pf.HasAttribute("Count"))
+                                {
+                                    string val = pf.GetAttribute("Count").Trim().ToUpperInvariant();
+                                    try
+                                    {
+                                        _researchPF.Count = float.Parse(val, System.Globalization.CultureInfo.InvariantCulture);
+                                    }
+                                    catch (Exception e)
+                                    {
+                                        GameLog.Core.GameData.Error(e);
+                                    }
+                                }
+                                if (pf.HasAttribute("Active"))
+                                {
+                                    string val = pf.GetAttribute("Active").Trim().ToUpperInvariant();
+                                    try
+                                    {
+                                        _researchPF.Active = float.Parse(val, System.Globalization.CultureInfo.InvariantCulture);
+                                    }
+                                    catch (Exception e)
+                                    {
+                                        GameLog.Core.GameData.Error(e);
+                                    }
+                                }
+                            }
+
+                            if (techLevel["Intelligence"] != null)
+                            {
+                                XmlElement pf = techLevel["Intelligence"];
+
+                                _intelligencePF = new ProductionFacilityDescriptor { DesignType = pf.InnerText.Trim().ToUpperInvariant() };
+
+                                if (pf.HasAttribute("Count"))
+                                {
+                                    string val = pf.GetAttribute("Count").Trim().ToUpperInvariant();
+                                    try
+                                    {
+                                        _intelligencePF.Count = float.Parse(val, System.Globalization.CultureInfo.InvariantCulture);
+                                    }
+                                    catch (Exception e)
+                                    {
+                                        GameLog.Core.GameData.Error(e);
+                                    }
+                                }
+                                if (pf.HasAttribute("Active"))
+                                {
+                                    string val = pf.GetAttribute("Active").Trim().ToUpperInvariant();
+                                    try
+                                    {
+                                        _intelligencePF.Active = float.Parse(val, System.Globalization.CultureInfo.InvariantCulture);
+                                    }
+                                    catch (Exception e)
+                                    {
+                                        GameLog.Core.GameData.Error(e);
+                                    }
+                                }
+                            }
+
+                            // ships to be spawned
+                            XmlNodeList startingShips = techLevel.GetElementsByTagName("Ship");
+                            if (startingShips.Count > 0)
+                            {
+                                foreach (XmlElement ship in startingShips)
+                                {
+                                    int shipCount = 1;
+                                    if (ship.HasAttribute("Count"))
+                                    {
+                                        string val = ship.GetAttribute("Count").Trim().ToUpperInvariant();
+                                        try
+                                        {
+                                            shipCount = int.Parse(val, System.Globalization.CultureInfo.InvariantCulture);
+                                        }
+                                        catch (Exception e)
+                                        {
+                                            GameLog.Core.GameData.Error(e);
+                                            shipCount = 0; // error in the xml, don't spawn the ship
+                                        }
+                                    }
+
+                                    string shipDesign = ship.InnerText.Trim().ToUpperInvariant();
+                                    for (int i = 0; i < shipCount; i++)
+                                    {
+                                        _startingShips.Add(shipDesign);
+                                    }
+                                }
+                            }
+
+                            // shipyards to be spawned
+                            XmlNodeList startingShipyards = techLevel.GetElementsByTagName("Shipyard");
+                            if (startingShipyards.Count > 0)
+                            {
+                                foreach (XmlElement shipyard in startingShipyards)
+                                {
+                                    _startingShipyards.Add(shipyard.InnerText.Trim().ToUpperInvariant());
+                                }
+                            }
+
+                            // buildings to be spawned
+                            XmlNodeList startingBuildings = techLevel.GetElementsByTagName("Building");
+                            if (startingBuildings.Count > 0)
+                            {
+                                foreach (XmlElement building in startingBuildings)
+                                {
+                                    _startingBuildings.Add(building.InnerText.Trim().ToUpperInvariant());
+                                }
+                            }
+
+                            // outposts to be spawned
+                            XmlNodeList startingOutposts = techLevel.GetElementsByTagName("SpaceStation");
+                            if (startingOutposts.Count > 0)
+                            {
+                                foreach (XmlElement outpost in startingOutposts)
+                                {
+                                    _startingOutposts.Add(outpost.InnerText.Trim().ToUpperInvariant());
+                                }
+                            }
+
+                            // OBs to be spawned
+                            XmlNodeList startingOBs = techLevel.GetElementsByTagName("OrbitalBattery");
+                            if (startingOBs.Count > 0)
+                            {
+                                foreach (XmlElement OB in startingOBs)
+                                {
+                                    int OBCount = 1;
+                                    if (OB.HasAttribute("Count"))
+                                    {
+                                        string val = OB.GetAttribute("Count").Trim().ToUpperInvariant();
+                                        try
+                                        {
+                                            OBCount = int.Parse(val, System.Globalization.CultureInfo.InvariantCulture);
+                                        }
+                                        catch
+                                        {
+                                            OBCount = 0;  // error in the xml, don't spawn the ship
+                                        }
+                                    }
+
+                                    string OBDesign = OB.InnerText.Trim().ToUpperInvariant();
+                                    for (int i = 0; i < OBCount; i++)
+                                    {
+                                        _startingOrbitalBatteries.Add(OBDesign);
+                                    }
+                                }
+                            }
+
+                            break;
+                        }
+                    }
+                }
+            }
+        }
+
+        public void AppendXml(XmlElement baseElement)
+        {
+            XmlElement systemElement = baseElement.OwnerDocument.CreateElement("StarSystem");
+
+            if (IsNameDefined)
+            {
+                systemElement.SetAttribute("Name", Name);
+            }
+
+            if (IsStarTypeDefined)
+            {
+                systemElement.SetAttribute("StarType", StarType.Value.ToString());
+            }
+
+            if (IsInhabitantsDefined)
+            {
+                XmlElement inhabitantsElement = systemElement.OwnerDocument.CreateElement("Inhabitants");
+                inhabitantsElement.InnerText = Inhabitants;
+                _ = systemElement.AppendChild(inhabitantsElement);
+            }
+
+            XmlElement bonusesElement = systemElement.OwnerDocument.CreateElement("Bonuses");
+            if (Bonuses == SystemBonus.NoBonus)
+            {
+                XmlElement bonusElement = systemElement.OwnerDocument.CreateElement("Bonus");
+                bonusElement.SetAttribute("Type", SystemBonus.NoBonus.ToString());
+                _ = bonusesElement.AppendChild(bonusElement);
+            }
+            else
+            {
+                foreach (SystemBonus bonus in EnumUtilities.GetValues<SystemBonus>())
+                {
+                    if ((bonus != SystemBonus.NoBonus) && HasBonus(bonus))
+                    {
+                        XmlElement bonusElement = systemElement.OwnerDocument.CreateElement("Bonus");
+                        bonusElement.SetAttribute("Type", bonus.ToString());
+                        _ = bonusesElement.AppendChild(bonusElement);
+                    }
+                }
+            }
+            _ = systemElement.AppendChild(bonusesElement);
+
+            if (Planets.Count > 0)
+            {
+                XmlElement planetsElement = systemElement.OwnerDocument.CreateElement("Planets");
+                foreach (PlanetDescriptor planet in Planets)
+                {
+                    XmlElement planetElement = systemElement.OwnerDocument.CreateElement("Planet");
+                    planet.AppendXml(planetElement);
+                    _ = planetsElement.AppendChild(planetElement);
+                }
+                _ = systemElement.AppendChild(planetsElement);
+            }
+
+            _ = baseElement.AppendChild(systemElement);
+        }
+    }
+
+    [Serializable]
+    public sealed class PlanetDescriptor : INotifyPropertyChanged
+    {
+        #region Fields
+        private int _maxNumberOfPlanets;
+        private int _minNumberOfPlanets;
+        private string _planetName;
+        private PlanetSize? _planetSize;
+        private PlanetType? _planetType;
+        private PlanetBonus _bonuses = PlanetBonus.Random;
+        #endregion
+
+        public bool HasBonus(PlanetBonus bonus)
+        {
+            return (bonus & _bonuses) == bonus;
+        }
+
+        public void AddBonus(PlanetBonus bonus)
+        {
+            _bonuses |= bonus;
+        }
+
+        public void RemoveBonus(PlanetBonus bonus)
+        {
+            _bonuses &= ~bonus;
+        }
+
+        #region Properties
+        public PlanetBonus Bonuses
+        {
+            get => _bonuses;
+            set
+            {
+                _bonuses = value;
+                OnPropertyChanged("Bonuses");
+                OnPropertyChanged("HasBonuses");
+            }
+        }
+
+        [DependsOn("Bonuses")]
+        public bool HasBonuses => _bonuses != 0;
+
+        [DependsOn("IsSinglePlanet")]
+        [DependsOn("Name")]
+        public bool IsNameDefined => _planetName != null;
+
+        [DependsOn("IsSinglePlanet")]
+        [DependsOn("Size")]
+        public bool IsSizeDefined => IsSinglePlanet && (_planetSize != null);
+
+        [DependsOn("IsSinglePlanet")]
+        [DependsOn("Type")]
+        public bool IsTypeDefined => IsSinglePlanet && (_planetType != null);
+
+        [DependsOn("IsSinglePlanet")]
+        public string Name
+        {
+            get => IsSinglePlanet ? (_planetName ?? string.Empty) : string.Empty;
+            set
+            {
+                if (value != _planetName)
+                {
+                    _planetName = value?.Trim();
+                    OnPropertyChanged("Name");
+                    OnPropertyChanged("IsNameDefined");
+                }
+            }
+        }
+
+        [DependsOn("MaxNumberOfPlanets")]
+        public bool IsSinglePlanet => _maxNumberOfPlanets == 1;
+
+        public int MinNumberOfPlanets
+        {
+            get => _minNumberOfPlanets;
+            set
+            {
+                if (value != _minNumberOfPlanets)
+                {
+                    if (value < 0)
+                    {
+                        throw new ArgumentOutOfRangeException("value", "value must be non-negative");
+                    }
+
+                    _minNumberOfPlanets = value;
+                    OnPropertyChanged("MinNumberOfPlanets");
+                }
+            }
+        }
+
+        public int MaxNumberOfPlanets
+        {
+            get => _maxNumberOfPlanets;
+            set
+            {
+                if (value != _maxNumberOfPlanets)
+                {
+                    if (value < 1)
+                    {
+                        throw new ArgumentOutOfRangeException("value", "value must be greater than zero");
+                    }
+
+                    if (value > StarSystem.MaxPlanetsPerSystem)
+                    {
+                        throw new ArgumentOutOfRangeException("value", "value must be less than MaxPlanetsPerSystem");
+                    }
+
+                    _maxNumberOfPlanets = value;
+                    OnPropertyChanged("MaxNumberOfPlanets");
+                    OnIsSinglePlanetChanged();
+                }
+            }
+        }
+
+        [DependsOn("IsSinglePlanet")]
+        public PlanetType? Type
+        {
+            get => _planetType;
+            set
+            {
+                if (value != _planetType)
+                {
+                    _planetType = value;
+                    OnPropertyChanged("Type");
+                    OnPropertyChanged("IsTypeDefined");
+                    if (_planetType == PlanetType.Asteroids)
+                    {
+                        Size = PlanetSize.Asteroids;
+                    }
+                    else if (_planetType == PlanetType.GasGiant)
+                    {
+                        Size = PlanetSize.GasGiant;
+                    }
+                }
+            }
+        }
+
+        [DependsOn("IsSinglePlanet")]
+        public PlanetSize? Size
+        {
+            get => _planetSize;
+            set
+            {
+                if (value != _planetSize)
+                {
+                    _planetSize = value;
+                    OnPropertyChanged("Size");
+                    OnPropertyChanged("IsSizeDefined");
+                    if (_planetSize == PlanetSize.Asteroids)
+                    {
+                        Type = PlanetType.Asteroids;
+                    }
+                    else if (_planetSize == PlanetSize.GasGiant)
+                    {
+                        Type = PlanetType.GasGiant;
+                    }
+                }
+            }
+        }
+        #endregion
+
+        #region INotifyPropertyChanged Members
+        public event PropertyChangedEventHandler PropertyChanged;
+        #endregion
+
+        #region Methods
+        private void OnIsSinglePlanetChanged()
+        {
+            OnPropertyChanged("IsSinglePlanet");
+            OnPropertyChanged("IsNameDefined");
+            OnPropertyChanged("IsSizeDefined");
+            OnPropertyChanged("IsTypeDefined");
+        }
+
+        private void OnPropertyChanged(string propertyName)
+        {
+            PropertyChanged?.Invoke(this, new PropertyChangedEventArgs(propertyName));
+        }
+
+        public PlanetDescriptor()
+        {
+            _minNumberOfPlanets = 1;
+            _maxNumberOfPlanets = 1;
+        }
+
+        public PlanetDescriptor(XmlElement xmlNode) : this()
+        {
+
+            if (xmlNode.HasAttribute("Name"))
+            {
+                Name = xmlNode.GetAttribute("Name").Trim();
+            }
+
+            if (xmlNode.HasAttribute("Size") && Enum.IsDefined(typeof(PlanetSize), xmlNode.GetAttribute("Size").Trim()))
+            {
+                Size = (PlanetSize)Enum.Parse(typeof(PlanetSize), xmlNode.GetAttribute("Size").Trim());
+            }
+
+            if (xmlNode.HasAttribute("Type") && Enum.IsDefined(typeof(PlanetType), xmlNode.GetAttribute("Type").Trim()))
+            {
+                Type = (PlanetType)Enum.Parse(typeof(PlanetType), xmlNode.GetAttribute("Type").Trim());
+            }
+
+            if (xmlNode.HasAttribute("MaxNumberOfPlanets") && int.TryParse(xmlNode.GetAttribute("MaxNumberOfPlanets").Trim(), out int tempInteger))
+            {
+                MaxNumberOfPlanets = tempInteger;
+            }
+
+            if (xmlNode.HasAttribute("MinNumberOfPlanets") && int.TryParse(xmlNode.GetAttribute("MinNumberOfPlanets").Trim(), out tempInteger))
+            {
+                MinNumberOfPlanets = tempInteger;
+            }
+
+            XmlNodeList bonusElements = xmlNode.GetElementsByTagName("Bonus");
+            if (bonusElements.Count > 0)
+            {
+                _bonuses = PlanetBonus.NoBonus;
+
+                foreach (XmlElement bonusElement in bonusElements)
+                {
+                    if (Enum.IsDefined(typeof(PlanetBonus), bonusElement.GetAttribute("Type").Trim()))
+                    {
+                        AddBonus((PlanetBonus)Enum.Parse(typeof(PlanetBonus), bonusElement.GetAttribute("Type").Trim()));
+                    }
+                }
+            }
+
+            if (!IsSizeDefined && IsTypeDefined)
+            {
+                if (Type.Value == PlanetType.Asteroids)
+                {
+                    Size = PlanetSize.Asteroids;
+                }
+                else if (Type.Value == PlanetType.GasGiant)
+                {
+                    Size = PlanetSize.GasGiant;
+                }
+            }
+        }
+
+        public void AppendXml(XmlElement baseElement)
+        {
+            if (IsSinglePlanet)
+            {
+                if (IsNameDefined)
+                {
+                    baseElement.SetAttribute("Name", Name);
+                }
+
+                if (IsTypeDefined)
+                {
+                    baseElement.SetAttribute("Type", Type.ToString());
+                }
+
+                if (IsSizeDefined)
+                {
+                    baseElement.SetAttribute("Size", Size.ToString());
+                }
+
+                if (HasBonuses)
+                {
+                    foreach (PlanetBonus bonus in EnumUtilities.GetValues<PlanetBonus>())
+                    {
+                        if ((bonus != PlanetBonus.Random) && HasBonus(bonus))
+                        {
+                            XmlElement bonusElement = baseElement.OwnerDocument.CreateElement("Bonus");
+                            bonusElement.SetAttribute("Type", bonus.ToString());
+                            _ = baseElement.AppendChild(bonusElement);
+                        }
+                    }
+                }
+            }
+            else
+            {
+                baseElement.SetAttribute("MinNumberOfPlanets", MinNumberOfPlanets.ToString());
+                baseElement.SetAttribute("MaxNumberOfPlanets", MaxNumberOfPlanets.ToString());
+            }
+        }
+        #endregion
+    }
 }
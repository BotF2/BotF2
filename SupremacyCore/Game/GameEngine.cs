// GameEngine.cs
//
// Copyright (c) 2007 Mike Strobel
//
// This source code is subject to the terms of the Microsoft Reciprocal License (Ms-RL).
// For details, see <http://www.opensource.org/licenses/ms-rl.html>.
//
// All other rights reserved.

using Supremacy.AI;
using Supremacy.Annotations;
using Supremacy.Collections;
using Supremacy.Combat;
using Supremacy.Data;
using Supremacy.Diplomacy;
using Supremacy.Diplomacy.Visitors;
using Supremacy.Economy;
using Supremacy.Entities;
using Supremacy.Orbitals;
using Supremacy.Tech;
using Supremacy.Types;
using Supremacy.Universe;
using Supremacy.Utility;
using System;
using System.Collections.Generic;
using System.Linq;
using System.Threading;
using System.Threading.Tasks;

namespace Supremacy.Game
{
    /// <summary>
    /// Defines the turn processing phases used by the game engine.
    /// </summary>
    public enum TurnPhase : byte
    {
        WaitOnPlayers = 0,
        PreTurnOperations,
        ResetObjects,
        FleetMovement,
        Combat,
        PopulationGrowth,
        PersonnelTraining,
        Research,
        Scrapping,
        Maintenance,
        ShipProduction,
        Production,
        Trade,
        Intelligence,
        Morale,
        MapUpdates,
        PostTurnOperations,
        SendUpdates,
        Diplomacy,
        WaitOnAIPlayers
    }

    /// <summary>
    /// Delegate used for event handlers related to changes in the current turn phase.
    /// </summary>
    public delegate void TurnPhaseEventHandler(TurnPhase phase);

    /// <summary>
    /// Delegate used for event handlers related to the initiation of combat.
    /// </summary>
    public delegate void CombatEventHandler(List<CombatAssets> assets);

    /// <summary>
    /// Delegate used for event handlers related to the initiation of system invasions.
    /// </summary>
    public delegate void InvasionEventHandler(InvasionArena invasionArena);

    /// <summary>
    /// The turn processing engine used in the game.
    /// </summary>
    public class GameEngine
    {
        #region Public Members
        /// <summary>
        /// Occurs when the current turn phase has changed.
        /// </summary>
        public event TurnPhaseEventHandler TurnPhaseChanged;

        /// <summary>
        /// Occurs when the current turn phase has finished.
        /// </summary>
        public event TurnPhaseEventHandler TurnPhaseFinished;

        /// <summary>
        /// Occurs when combat is starting.
        /// </summary>
        public event CombatEventHandler CombatOccurring;

        /// <summary>
        /// Occurs when an invasion is starting.
        /// </summary>
        public event InvasionEventHandler InvasionOccurring;

        /// <summary>
        /// Occurs when a Fleet moves to a new location.
        /// </summary>
        public event EventHandler<ParameterEventArgs<Fleet>> FleetLocationChanged;

        public object GameContent { get; private set; }
        public object AppContext { get; private set; }
        public int foodDeficitByEvent { get; set; }
        public object totalIntelligenceReserve { get; private set; }
        #endregion

        #region Private Members
        /// <summary>
        /// Blocks the execution of the turn processing engine while waiting on players
        /// to submit combat orders.
        /// </summary>
        private readonly ManualResetEvent CombatReset = new ManualResetEvent(false);

        private bool m_TraceShipProduction = false;
<<<<<<< HEAD
        private bool m_TraceIntelligience = true;
        private bool m_TraceProduction = true;
=======
        private bool m_TraceIntelligience = false;
        private bool m_TraceProduction = false;
>>>>>>> 6e9a7eee
        #endregion

        #region OnTurnPhaseChanged() Method
        /// <summary>
        /// Raises the <see cref="TurnPhaseChanged"/> event.
        /// </summary>
        /// <param name="game">The current game.</param>
        /// <param name="phase">The current turn phase.</param>
        private void OnTurnPhaseChanged(GameContext game, TurnPhase phase)
        {
            if (phase != TurnPhase.SendUpdates)
            {
                foreach (var scriptedEvent in game.ScriptedEvents)
                    scriptedEvent.OnTurnPhaseStarted(game, phase);
            }

            var handler = TurnPhaseChanged;
            if (handler != null)
                handler(phase);
        }
        #endregion

        #region OnTurnPhaseFinished() Method
        /// <summary>
        /// Raises the <see cref="TurnPhaseChanged"/> event.
        /// </summary>
        /// /// <param name="game">The current game.</param>
        /// <param name="phase">The turn phase that just finished.</param>
        private void OnTurnPhaseFinished(GameContext game, TurnPhase phase)
        {
            if (phase != TurnPhase.SendUpdates)
            {
                foreach (var scriptedEvent in game.ScriptedEvents)
                    scriptedEvent.OnTurnPhaseFinished(game, phase);
            }

            var handler = TurnPhaseFinished;
            if (handler != null)
                handler(phase);
        }
        #endregion

        #region OnFleetLocationChanged() Method
        /// <summary>
        /// Raises the <see cref="FleetLocationChanged"/> event.
        /// </summary>
        /// <param name="fleet">A Fleet whose Location just changed.</param>
        private void OnFleetLocationChanged(Fleet fleet)
        {
            var handler = FleetLocationChanged;
            if (handler != null)
                handler(this, new ParameterEventArgs<Fleet>(fleet));
        }
        #endregion

        #region DoTurn() Method
        /// <summary>
        /// Perform turn processing for the specified game context.
        /// </summary>
        /// <param name="game">The game context.</param>
        public void DoTurn([NotNull] GameContext game)
        {
            if (game == null)
                throw new ArgumentNullException("game");

            HashSet<Fleet> fleets;

            GameContext.PushThreadContext(game);
            try
            {
                var eventsToRemove = game.ScriptedEvents.Where(o => !o.CanExecute).ToList();
                foreach (var eventToRemove in eventsToRemove)
                    game.ScriptedEvents.Remove(eventToRemove);

                //If we've reached turn 20, start running scripted events
                if (GameContext.Current.TurnNumber >= 20)
                {
                    foreach (var scriptedEvent in game.ScriptedEvents)
                    {
                        scriptedEvent.OnTurnStarted(game);
                    }
                }

                fleets = game.Universe.Find<Fleet>();

                foreach (var fleet in fleets)
                    fleet.LocationChanged += HandleFleetLocationChanged;
            }
            finally { GameContext.PopThreadContext(); }

            OnTurnPhaseChanged(game, TurnPhase.PreTurnOperations);
            GameContext.PushThreadContext(game);
            try { DoPreTurnOperations(game); }       
            finally { GameContext.PopThreadContext(); }
            OnTurnPhaseFinished(game, TurnPhase.PreTurnOperations);

            OnTurnPhaseChanged(game, TurnPhase.FleetMovement);
            GameContext.PushThreadContext(game);
            try { DoFleetMovement(game); }
            finally { GameContext.PopThreadContext(); }
            OnTurnPhaseFinished(game, TurnPhase.FleetMovement);

            OnTurnPhaseChanged(game, TurnPhase.Diplomacy);
            GameContext.PushThreadContext(game);
            try { DoDiplomacy(); }
            finally { GameContext.PopThreadContext(); }
            OnTurnPhaseFinished(game, TurnPhase.Diplomacy);

            OnTurnPhaseChanged(game, TurnPhase.Combat);
            GameContext.PushThreadContext(game);
            try { DoCombat(game); }
            finally { GameContext.PopThreadContext(); }
            OnTurnPhaseFinished(game, TurnPhase.Combat);

            OnTurnPhaseChanged(game, TurnPhase.PopulationGrowth);
            GameContext.PushThreadContext(game);
            try { DoPopulation(game); }
            finally { GameContext.PopThreadContext(); }
            OnTurnPhaseFinished(game, TurnPhase.PopulationGrowth);

            OnTurnPhaseChanged(game, TurnPhase.PersonnelTraining);
            GameContext.PushThreadContext(game);
            try { DoPersonnelTraining(game); }
            finally { GameContext.PopThreadContext(); }
            OnTurnPhaseFinished(game, TurnPhase.PersonnelTraining);

            OnTurnPhaseChanged(game, TurnPhase.Research);
            GameContext.PushThreadContext(game);
            try { DoResearch(game); }
            finally { GameContext.PopThreadContext(); }
            OnTurnPhaseFinished(game, TurnPhase.Research);

            OnTurnPhaseChanged(game, TurnPhase.Scrapping);
            GameContext.PushThreadContext(game);
            try { DoScrapping(game); }
            finally { GameContext.PopThreadContext(); }
            OnTurnPhaseFinished(game, TurnPhase.Scrapping);

            OnTurnPhaseChanged(game, TurnPhase.Maintenance);
            GameContext.PushThreadContext(game);
            try { DoMaintenance(game); }
            finally { GameContext.PopThreadContext(); }
            OnTurnPhaseFinished(game, TurnPhase.Maintenance);

            OnTurnPhaseChanged(game, TurnPhase.ShipProduction);
            GameContext.PushThreadContext(game);
            try { DoShipProduction(game); }
            finally { GameContext.PopThreadContext(); }
            OnTurnPhaseFinished(game, TurnPhase.ShipProduction);

            OnTurnPhaseChanged(game, TurnPhase.Production);
            GameContext.PushThreadContext(game);
            try { DoProduction(game); }
            finally { GameContext.PopThreadContext(); }
            OnTurnPhaseFinished(game, TurnPhase.Production);

            OnTurnPhaseChanged(game, TurnPhase.Trade);
            GameContext.PushThreadContext(game);
            try { DoTrade(game); }
            finally { GameContext.PopThreadContext(); }
            OnTurnPhaseFinished(game, TurnPhase.Trade);

            OnTurnPhaseChanged(game, TurnPhase.Intelligence);
            GameContext.PushThreadContext(game);
            try { DoIntelligence(game); }
            finally { GameContext.PopThreadContext(); }
            OnTurnPhaseFinished(game, TurnPhase.Intelligence);

            OnTurnPhaseChanged(game, TurnPhase.Morale);
            GameContext.PushThreadContext(game);
            try { DoMorale(game); }
            finally { GameContext.PopThreadContext(); }
            OnTurnPhaseFinished(game, TurnPhase.Morale);

            OnTurnPhaseChanged(game, TurnPhase.MapUpdates);
            GameContext.PushThreadContext(game);
            try { DoMapUpdates(game); }
            finally { GameContext.PopThreadContext(); }
            OnTurnPhaseFinished(game, TurnPhase.MapUpdates);

            OnTurnPhaseChanged(game, TurnPhase.PostTurnOperations);
            GameContext.PushThreadContext(game);
            try { DoPostTurnOperations(game); }
            finally { GameContext.PopThreadContext(); }
            OnTurnPhaseFinished(game, TurnPhase.PostTurnOperations);

            OnTurnPhaseChanged(game, TurnPhase.SendUpdates);

            GameContext.PushThreadContext(game);
            try
            {
                foreach (var scriptedEvent in game.ScriptedEvents)
                    scriptedEvent.OnTurnFinished(game);
            }
            finally { GameContext.PopThreadContext(); }

            foreach (var fleet in fleets)
                fleet.LocationChanged -= HandleFleetLocationChanged;
        }
        #endregion

        #region HandleFleetLocationChanged() Method
        private void HandleFleetLocationChanged(object sender, EventArgs e)
        {
            var fleet = sender as Fleet;
            if (fleet != null)
                OnFleetLocationChanged(fleet);
        }
        #endregion

        #region DoPreTurnOperations() Method
        private void DoPreTurnOperations(GameContext game)
        {
            var objects = GameContext.Current.Universe.Objects.ToHashSet();
            var civManagers = GameContext.Current.CivilizationManagers.ToHashSet();
            var fleets = objects.OfType<Fleet>().ToHashSet();
            var errors = new System.Collections.Concurrent.ConcurrentStack<Exception>();

            ParallelForEach(objects, item =>
            {
                GameContext.PushThreadContext(game);
                try
                {
                    item.Reset();
                }
                catch (Exception e)
                {
                    errors.Push(e);
                }
                finally
                {
                    GameContext.PushThreadContext(game);
                }
            });

            if (!errors.IsEmpty)
                throw new AggregateException(errors);

            errors.Clear();

            ParallelForEach(civManagers, civManager =>
            {
                GameContext.PushThreadContext(game);
                try
                {
                    civManager.SitRepEntries.Clear();
                }
                catch (Exception e)
                {
                    errors.Push(e);
                }
                finally
                {
                    GameContext.PopThreadContext();
                }
            });

            if (!errors.IsEmpty)
                throw new AggregateException(errors);

            // This block is not guaranteed to be safe for parallel execution.
            GameContext.PushThreadContext(game);
            foreach (Fleet fleet in fleets)
            {
                if (fleet.Order != null)
                {
                    fleet.Order.OnTurnBeginning();
                }
            }
        }
        #endregion

        #region DoPreGameSetup() Method
        public void DoPreGameSetup(GameContext game)
        {
            var errors = new System.Collections.Concurrent.ConcurrentStack<Exception>();

            ParallelForEach(GameContext.Current.Civilizations, civ =>
            {
                GameContext.PushThreadContext(game);
                try
                {
                    if (!GameContext.Current.CivilizationManagers.Contains(civ.CivID))
                    {

                        GameContext.Current.CivilizationManagers.Add(new CivilizationManager(game, civ));
                        GameLog.Print("New civ added: {0}", civ.Name);
                    }
                }
                catch (Exception e)
                {
                    errors.Push(e);
                }
                GameContext.PopThreadContext();
            });

            if (!errors.IsEmpty)
                throw new AggregateException(errors);

            DoMapUpdates(game);

            if (m_TraceIntelligience)
            {
                //GameLog.Print("GameVersion = {0}", GameContext.Current.GameMod.Version);
                GameLog.Print("Options: GalaxySize = {0} ({1} x {2})", GameContext.Current.Options.GalaxySize, GameContext.Current.Universe.Map.Width, GameContext.Current.Universe.Map.Height);
                //GameLog.Print("Map: {0} to {1}", GameContext.Current.Universe.Map.Width, GameContext.Current.Universe.Map.Height);
                GameLog.Print("Options: GalaxyShape = {0}", GameContext.Current.Options.GalaxyShape);
                GameLog.Print("Options: StarDensity = {0}", GameContext.Current.Options.StarDensity);
                GameLog.Print("Options: PlanetDensity = {0}", GameContext.Current.Options.PlanetDensity);
                GameLog.Print("Options: StartingTechLevel = {0}", GameContext.Current.Options.StartingTechLevel);
                GameLog.Print("Options: MinorRaceFrequency = {0}", GameContext.Current.Options.MinorRaceFrequency);
                GameLog.Print("Options: FederationPlayable = {0}", GameContext.Current.Options.FederationPlayable);
                GameLog.Print("Options: RomulanPlayable = {0}", GameContext.Current.Options.RomulanPlayable);
                GameLog.Print("Options: KlingonPlayable = {0}", GameContext.Current.Options.KlingonPlayable);
                GameLog.Print("Options: CardassianPlayable = {0}", GameContext.Current.Options.CardassianPlayable);
                GameLog.Print("Options: DominionPlayable = {0}", GameContext.Current.Options.DominionPlayable);
                GameLog.Print("Options: BorgPlayable = {0}", GameContext.Current.Options.BorgPlayable);
                GameLog.Print("Options: TerranEmpirePlayable = {0}", GameContext.Current.Options.TerranEmpirePlayable);
            }
            game.TurnNumber = 1;
        }
        #endregion

        #region DoFleetMovement() Method
        private void DoFleetMovement(GameContext game)
        {
            var allFleets = GameContext.Current.Universe.Find<Fleet>().ToList();

            foreach (var fleet in allFleets)
            {
                if (fleet.Order == null)
                    continue;

                if (fleet.Order.IsComplete)
                {
                    var completedOrder = fleet.Order;
                    fleet.Order.OnOrderCompleted();
                    /* 
                     * It is possible that invoking OnCompletedOrder() on the completed
                     * order caused a new (or prior) order to be issued.  In this case,
                     * we let that order stand.  Otherwise, we revert to the default order.
                     */
                    if (fleet.Order == completedOrder)
                        fleet.SetOrder(fleet.GetDefaultOrder());
                }
                else if (!fleet.Order.IsValidOrder(fleet))
                {
                    var cancelledOrder = fleet.Order;
                    fleet.Order.OnOrderCancelled();
                    if (fleet.Order == cancelledOrder)
                        fleet.SetOrder(fleet.GetDefaultOrder());
                }
            }

            foreach (var fleet in allFleets)
            {
                var civManager = GameContext.Current.CivilizationManagers[fleet.Owner];
                int fuelNeeded;
                var fuelRange = civManager.MapData.GetFuelRange(fleet.Location);
                
                /*
                 * If the fleet is within fueling range, then try to top off the reserves of
                 * each ship in the fleet.  We do this now in case a ship is out of fuel, but
                 * is now within fueling range, thus ensuring the ship will be able to move.
                 */
                if (!fleet.IsInTow && (fleet.Range >= fuelRange))
                {
                    foreach (var ship in fleet.Ships)
                    {
                        fuelNeeded = ship.FuelReserve.Maximum - ship.FuelReserve.CurrentValue;

                        ship.FuelReserve.AdjustCurrent(
                            civManager.Resources[ResourceType.Deuterium].AdjustCurrent(-fuelNeeded));
                    }
                }

                for (var i = 0; i < fleet.Speed; i++)
                {
                    if (fleet.MoveAlongRoute())
                    {
                        fleet.AdjustCrewExperience(5);
                    }
                    else
                    {
                        if (i == 0)
                            fleet.AdjustCrewExperience(1);
                        break;
                    }

                    fuelRange = civManager.MapData.GetFuelRange(fleet.Location);

                    foreach (var ship in fleet.Ships)
                    {
                        /*
                         * For each ship in the fleet, deplete the fuel reserves by a 1 unit
                         * of Deuterium.  Then, if the fleet is within fueling range, attempt
                         * to replenish that unit from the global stockpile.
                         */
                        fuelNeeded = ship.FuelReserve.AdjustCurrent(-1);

                        if (fleet.Range >= fuelRange)
                        {
                            ship.FuelReserve.AdjustCurrent(
                                civManager.Resources[ResourceType.Deuterium].AdjustCurrent(-fuelNeeded));
                        }
                        //ship.FuelReserve.UpdateAndReset();
                    }

                    if (!fleet.Order.IsComplete)
                        continue;

                    var completedOrder = fleet.Order;

                    fleet.Order.OnOrderCompleted();

                    /* 
                     * It is possible that invoking OnCompletedOrder() caused a new (or prior)
                     * order to be issued.  In this case, we let that order stand.  Otherwise,
                     * we revert to the default order.
                     */
                    if (fleet.Order == completedOrder)
                        fleet.SetOrder(fleet.GetDefaultOrder());
                }

                if (fleet.IsStranded && !fleet.IsFleetInFuelRange())
                {
                    if (fleet.IsRouteLocked)
                        fleet.UnlockRoute();

                    fleet.SetRoute(TravelRoute.Empty);
                }

                if (fleet.Order.IsComplete)
                {
                    var completedOrder = fleet.Order;

                    fleet.Order.OnOrderCompleted();
                    
                    /* 
                     * It is possible that invoking OnCompletedOrder() caused a new (or prior)
                     * order to be issued.  In this case, we let that order stand.  Otherwise,
                     * we revert to the default order.
                     */
                    if (fleet.Order == completedOrder)
                        fleet.SetOrder(fleet.GetDefaultOrder());
                }
                else if (!fleet.Order.IsValidOrder(fleet))
                {
                    fleet.SetOrder(fleet.GetDefaultOrder());
                }
            }
        }
        #endregion

        #region DoDiplomacy() Method
        private void DoDiplomacy()
        {
            /*
             * Process pending actions.
             */
            foreach (var civ1 in GameContext.Current.Civilizations)
            {
                var diplomat = Diplomat.Get(civ1);

                foreach (var civ2 in GameContext.Current.Civilizations)
                {
                    if (civ1 == civ2)
                        continue;

                    var foreignPower = diplomat.GetForeignPower(civ2);

                    switch (foreignPower.PendingAction)
                    {
                        case PendingDiplomacyAction.AcceptProposal:
                            if (foreignPower.LastProposalReceived != null)
                                AcceptProposalVisitor.Visit(foreignPower.LastProposalReceived);
                            break;
                        case PendingDiplomacyAction.RejectProposal:
                            if (foreignPower.LastProposalReceived != null)
                                RejectProposalVisitor.Visit(foreignPower.LastProposalReceived);                            
                            break;
                    }

                    foreignPower.PendingAction = PendingDiplomacyAction.None;
                }
            }

            var civManagers = GameContext.Current.CivilizationManagers;

            /*
             * Schedule delivery of outbound messages
             */
            foreach (var civ1 in GameContext.Current.Civilizations)
            {
                var diplomat = Diplomat.Get(civ1);

                foreach (var civ2 in GameContext.Current.Civilizations)
                {
                    if (civ1 == civ2)
                        continue;

                    var foreignPower = diplomat.GetForeignPower(civ2);

                    var proposalSent = foreignPower.ProposalSent;
                    if (proposalSent != null)
                    {
                        foreignPower.CounterpartyForeignPower.ProposalReceived = proposalSent;
                        foreignPower.LastProposalSent = proposalSent;
                        foreignPower.ProposalSent = null;

                        if (civ1.IsEmpire)
                            civManagers[civ1].SitRepEntries.Add(new DiplomaticSitRepEntry(civ1, proposalSent));

                        if (civ2.IsEmpire)
                            civManagers[civ2].SitRepEntries.Add(new DiplomaticSitRepEntry(civ2, proposalSent));
                    }
                    else
                    {
                        foreignPower.CounterpartyForeignPower.ProposalReceived = null;
                    }

                    var statementSent = foreignPower.StatementSent;
                    if (statementSent != null)
                    {
                        foreignPower.CounterpartyForeignPower.StatementReceived = statementSent;
                        foreignPower.LastStatementSent = statementSent;
                        foreignPower.StatementSent = null;

                        if (statementSent.StatementType == StatementType.WarDeclaration)
                            foreignPower.DeclareWar();
                    }
                    else
                    {
                        foreignPower.CounterpartyForeignPower.StatementReceived = null;
                    }

                    var responseSent = foreignPower.ResponseSent;
                    if (responseSent != null)
                    {
                        foreignPower.CounterpartyForeignPower.ResponseReceived = responseSent;
                        foreignPower.LastResponseSent = responseSent;
                        foreignPower.ResponseSent = null;

                        if (responseSent.ResponseType != ResponseType.NoResponse &&
                            !(responseSent.ResponseType == ResponseType.Accept && responseSent.Proposal.IsGift()))
                        {
                            if (civ1.IsEmpire)
                                civManagers[civ1].SitRepEntries.Add(new DiplomaticSitRepEntry(civ1, responseSent));

                            if (civ2.IsEmpire)
                                civManagers[civ2].SitRepEntries.Add(new DiplomaticSitRepEntry(civ2, responseSent));
                        }
                    }
                    else
                    {
                        foreignPower.CounterpartyForeignPower.ResponseReceived = null;
                    }
                }
            }

            /*
             * Fulfull agreement obligations
             */
            foreach (var agreement in GameContext.Current.AgreementMatrix)
                AgreementFulfillmentVisitor.Visit(agreement);
        }
        #endregion

        #region DoCombat() Method
        void DoCombat(GameContext game)
        {
            var combatLocations = new HashSet<MapLocation>();
            var invasionLocations = new HashSet<MapLocation>();
            var combats = new List<List<CombatAssets>>();
            var invasions = new List<InvasionArena>();

            foreach (var fleet in GameContext.Current.Universe.Find<Fleet>(UniverseObjectType.Fleet))
            {
                if (!combatLocations.Contains(fleet.Location))
                {
                    var assets = CombatHelper.GetCombatAssets(fleet.Location);
                    if (assets.Count > 1)
                    {
                        combats.Add(assets);
                        combatLocations.Add(fleet.Location);
                    }
                }
                if (!invasionLocations.Contains(fleet.Location))
                {
                    if (fleet.Order is AssaultSystemOrder)
                    {
                        invasions.Add(new InvasionArena(fleet.Sector.System.Colony, fleet.Owner));
                        invasionLocations.Add(fleet.Location);
                    }
                }
            }

            foreach (var combat in combats)
            {
                CombatReset.Reset();
                OnCombatOccurring(combat);
                CombatReset.WaitOne();
            }

            foreach (var invasion in invasions)
            {
                CombatReset.Reset();
                OnInvasionOccurring(invasion);
                CombatReset.WaitOne();
            }

            var invadingFleets = invasions
                .SelectMany(o => o.InvadingUnits)
                .OfType<InvasionOrbital>()
                .Where(o => !o.IsDestroyed)
                .Select(o => o.Source)
                .OfType<Ship>()
                .Select(o => o.Fleet)
                .Distinct()
                .ToList();

            foreach (var invadingFleet in invadingFleets)
            {
                var assaultOrder = invadingFleet.Order as AssaultSystemOrder;
                if (assaultOrder != null && !assaultOrder.IsValidOrder(invadingFleet))
                    invadingFleet.SetOrder(invadingFleet.GetDefaultOrder());
            }

            ParallelForEach(GameContext.Current.Universe.Find<Colony>(), c =>
            {
                GameContext.PushThreadContext(game);
                try { c.RefreshShielding(true); }
                finally { GameContext.PopThreadContext(); }
            });
        }
        #endregion
    
        #region DoPopulation() Method
        void DoPopulation(GameContext game)
        {
            ParallelForEach(GameContext.Current.Civilizations, civ =>
            {
                GameContext.PushThreadContext(game);
                try
                {
                    CivilizationManager civManager = GameContext.Current.CivilizationManagers[civ.CivID];

                    civManager.TotalPopulation.Reset();

                    foreach (Colony colony in civManager.Colonies)
                    {
                        colony.Population.Maximum = colony.MaxPopulation;

                        int popChange = 0;
                        int foodDeficit;

                        colony.FoodReserves.AdjustCurrent(colony.GetProductionOutput(ProductionCategory.Food));
                        foodDeficit = Math.Min(colony.FoodReserves.CurrentValue - colony.Population.CurrentValue, 0);
                        colony.FoodReserves.AdjustCurrent(-1 * colony.Population.CurrentValue);
                        colony.FoodReserves.UpdateAndReset();

                        if (colony.Name == "Companion" && colony.Owner.ShortName.ToString() == "Intro")
                        {
                            colony.Population.AdjustCurrent(-1 * colony.Population.CurrentValue);
                            colony.Population.UpdateAndReset();
                            colony.Reset();
                        }

                        /*
                         * If there is not enough food to feed the population, we need to kill off some of the
                         * population due to starvation.  Otherwise, we increase the population according to the
                         * growth rate iff we did not suffer a loss due to starvation during the previous turn.
                         * We want to ensure that there is a 1-turn period between population loss and recovery.
                         */
                        if (foodDeficit < 0)
                        {
                            popChange = -(int)Math.Floor(0.1 * Math.Sqrt(Math.Abs(colony.Population.CurrentValue * foodDeficit)));
                            civManager.SitRepEntries.Add(new StarvationSitRepEntry(civ, colony));
                        }
                        else if (colony.Population.LastChange >= 0)
                        {
                            var growthRate = colony.System.GetGrowthRate(colony.Inhabitants);
                            float growthRateMod = 1.0f;
                            foreach (var building in colony.Buildings)
                            {
                                if (!building.IsActive)
                                    continue;

                                foreach (var buildingBonus in building.BuildingDesign.Bonuses)
                                {
                                    if (buildingBonus.BonusType == BonusType.PercentGrowthRate)
                                    {
                                        growthRateMod += (0.01f * buildingBonus.Amount);
                                    }
                                    if (buildingBonus.BonusType == BonusType.GrowthRate)
                                    {
                                        growthRate += (0.01f * buildingBonus.Amount);
                                    }
                                }
                            }

                            if (growthRateMod < 0.01f)
                                growthRateMod = 0.01f;
                            growthRate *= growthRateMod;

                            popChange = (int)Math.Ceiling(growthRate * colony.Population.CurrentValue);
                        }

                        int newPopulation = colony.Population.AdjustCurrent(popChange);
                        colony.Population.UpdateAndReset();
                        civManager.TotalPopulation.AdjustCurrent(colony.Population.CurrentValue);

                        if (newPopulation < colony.Population.Maximum)
                        {
                            var foodFacilityType = colony.GetFacilityType(ProductionCategory.Food);
                            if ((foodFacilityType != null) && (colony.GetAvailableLabor() >= foodFacilityType.LaborCost))
                            {
                                int popInThreeTurns = Math.Min(colony.Population.Maximum,
                                    (int)(newPopulation * (1 + colony.GrowthRate) * (1 + colony.GrowthRate) * (1 + colony.GrowthRate)));
                                while (popInThreeTurns > colony.GetProductionOutput(ProductionCategory.Food))
                                {
                                    if (!colony.ActivateFacility(ProductionCategory.Food))
                                        break;
                                }
                            }
                        }

                        while (colony.ActivateFacility(ProductionCategory.Industry))
                            continue;
                    }

                    civManager.EnsureSeatOfGovernment();
                }
                catch (Exception e)
                {
                    GameLog.Print("DoPopulation failed for {1}", civ.Name);
                    GameLog.LogException(e);
                }
                finally
                {
                    GameContext.PopThreadContext();
                }
            });
        }
        #endregion

        #region DoPersonnelTraining Method
        private void DoPersonnelTraining(GameContext game)
        {
            ParallelForEach(game.CivilizationManagers.Where(o => o.Civilization.IsEmpire).ToList(), civManager =>
            {
                GameContext.PushThreadContext(game);

                try
                {
                    civManager.AgentPool.Update();
                }
                finally
                {
                    GameContext.PopThreadContext();
                }
            });
        }
        #endregion

        #region DoResearch() Method
        private void DoResearch(GameContext game)
        {
            ParallelForEach(GameContext.Current.Civilizations, civ =>
            {
                GameContext.PushThreadContext(game);
                try
                {
                    var civManager = GameContext.Current.CivilizationManagers[civ.CivID];
                    civManager.Research.UpdateResearch(
                        civManager.Colonies.Sum(c => c.GetProductionOutput(ProductionCategory.Research)));

                }
                catch (Exception e)
                {
                    GameLog.Print("DoResearch failed for {0}", civ.Name);
                    GameLog.LogException(e);
                }
                finally
                {
                    GameContext.PopThreadContext();
                }
            });
        }
        #endregion

        #region DoMapUpdates() Method
        private void DoMapUpdates(GameContext game)
        {
            DoSectorClaims(game);

            GameContext.PushThreadContext(game);

            var map = game.Universe.Map;
            
            var interference = new Task<int[,]>(() =>
            {
                var array = new int[map.Width, map.Height];

                GameContext.PushThreadContext(game);
                try
                {
                    foreach (StarSystem starSystem in game.Universe.Find(UniverseObjectType.StarSystem))
                        StarHelper.ApplySensorInterference(array, starSystem);
                }
                finally
                {
                    GameContext.PopThreadContext();
                }

                return array;
            });

            interference.Start();
            
            ParallelForEach(game.Civilizations, civ => 
            {
                GameContext.PushThreadContext(game);
                try
                {
                    var fuelLocations = new HashSet<MapLocation>();
                    var civManager = game.CivilizationManagers[civ];
                    var mapData = civManager.MapData;

                    mapData.ResetScanStrengthAndFuelRange();
                    //fleets
                    foreach (var fleet in game.Universe.FindOwned<Fleet>(civ))
                    {
                        mapData.UpgradeScanStrength(
                            fleet.Location,
                            fleet.ScanStrength,
                            fleet.SensorRange,
                            0,
                            1);
                    }
                    //stations
                    foreach (var station in game.Universe.FindOwned<Station>(civ))
                    {
                        mapData.UpgradeScanStrength(
                            station.Location,
                            station.StationDesign.ScanStrength,
                            station.StationDesign.SensorRange,
                            0,
                            1);

                        fuelLocations.Add(station.Location);
                    }

                    foreach (var colony in civManager.Colonies)
                    {
                        int scanModifier = 0;
                            
                        var scanBonuses = colony.Buildings
                            .Where(o => o.IsActive)
                            .SelectMany(o => o.BuildingDesign.Bonuses)
                            .Where(o => o.BonusType == BonusType.ScanRange)
                            .Select(o => o.Amount);

                        if (scanBonuses.Any())
                            scanModifier = scanBonuses.Max();

                        mapData.UpgradeScanStrength(
                            colony.Location,
                            1 + scanModifier,
                            1 + scanModifier,
                            0,
                            1);

                        if (colony.Shipyard != null)
                            fuelLocations.Add(colony.Location);
                    }

                    for (var x = 0; x < map.Width; x++)
                    {
                        for (var y = 0; y < map.Height; y++)
                        {
                            var sector = map[x, y];

                            foreach (var fuelLocation in fuelLocations)
                            {    
                                mapData.UpgradeFuelRange(
                                    sector.Location,
                                    MapLocation.GetDistance(fuelLocation, sector.Location));
                            }
                        }
                    }

                    mapData.ApplyScanInterference(interference.Result);
                }
                catch(Exception e)
                {
                    GameLog.Print("DoMapUpdate failed for {0}", civ.Name);
                    GameLog.LogException(e);
                }
                finally
                {
                    GameContext.PopThreadContext();
                }
            });
        }
        #endregion

        #region DoSectorClaims() Method
        private void DoSectorClaims(GameContext game)
        {
            var map = game.Universe.Map;
            var sectorClaims = game.SectorClaims;

            sectorClaims.ClearClaims();

            ParallelForEach(GameContext.Current.Civilizations.Where(o => o.IsEmpire).ToList(), civ => {
                GameContext.PushThreadContext(game);
                try
                {
                    var civManager = GameContext.Current.CivilizationManagers[civ];

                    foreach (var colony in civManager.Colonies)
                    {
                        var minX = colony.Location.X;
                        var minY = colony.Location.Y;
                        var maxX = colony.Location.X;
                        var maxY = colony.Location.Y;
                        var radius = Math.Min(colony.Population.CurrentValue / 100, 3);

                        minX = Math.Max(0, minX - radius);
                        minY = Math.Max(0, minY - radius);
                        maxX = Math.Min(map.Width - 1, maxX + radius);
                        maxY = Math.Min(map.Height - 1, maxY + radius);

                        for (var x = minX; x <= maxX; x++)
                        {
                            for (var y = minY; y <= maxY; y++)
                            {
                                var location = new MapLocation(x, y);

                                var claimWeight = colony.Population.CurrentValue / (MapLocation.GetDistance(location, colony.Location) + 1);

                                if (claimWeight <= 0)
                                    continue;

                                lock (sectorClaims)
                                    sectorClaims.AddClaim(location, civ, claimWeight);

                                civManager.MapData.SetScanned(location, true);
                            }
                        }
                    }

                    if (civ.IsHuman)
                        civManager.DesiredBorders = new ConvexHullSet(Enumerable.Empty<ConvexHull>());
                    //PlayerAI.CreateDesiredBorders(civ);

                }
                catch (Exception e)
                {
                    GameLog.Print("DoSectorClaims failed for {0}", civ.Name);
                    GameLog.LogException(e);
                }
                finally
                {
                    GameContext.PopThreadContext();
                }
            });
        }
        #endregion

        #region DoScrapping() Method
        void DoScrapping(GameContext game)
        {
            var priorThreadContext = GameContext.ThreadContext;
            GameContext.PushThreadContext(game);
            try
            {
                foreach (var scrappedObject in game.Universe.Find<TechObject>().Where(o => o.Scrap))
                    game.Universe.Scrap(scrappedObject);

                var colonies = game.Civilizations
                    .Select(o => game.CivilizationManagers[o.CivID])
                    .SelectMany(o => o.Colonies);

                foreach (var colony in colonies)
                    game.Universe.ScrapNonStructures(colony);
            }
            finally
            {
                GameContext.PopThreadContext();
            }
        }
        #endregion

        #region DoMaintenance() Method
        private void DoMaintenance(GameContext game)
        {
            foreach (Civilization civ in GameContext.Current.Civilizations)
            {
                CivilizationManager civManager = GameContext.Current.CivilizationManagers[civ];
                foreach (Colony colony in civManager.Colonies)
                {
                    colony.EnsureEnergyForBuildings();
                }

                foreach (TechObject item in GameContext.Current.Universe.FindOwned<TechObject>(civ))
                {
                    civManager.Credits.AdjustCurrent(-item.Design.MaintenanceCost);
                }
            }
        }
        #endregion

        #region DoProduction() Method
        void DoProduction(GameContext game)
        {
            /*
             * Break down production by civilization.  We want to use resources
             * from both the colonies and the global reserves, so this is the
             * sensible way to do it.
             */
            ParallelForEach(GameContext.Current.Civilizations, civ =>
            {
                if (m_TraceProduction)
                    GameLog.Print("DoProduction for Civilization {0}", civ.Name);

                GameContext.PushThreadContext(game);
                try
                {
                    CivilizationManager civManager = GameContext.Current.CivilizationManagers[civ.CivID];
                    var colonies = new List<Colony>(civManager.Colonies);
                    /* 
                     * Shuffle the colonies so they are processed in random order.  This
                     * will help prevent the same colonies from getting priority when
                     * the global stockpiles are low.
                     */
                    colonies.RandomizeInPlace();

                    /*
                     * Update the civilization's treasury to include any credits that
                     * were generated by this colony. ALL taxes must be cashed in prior to checking for negative
                     * treasury and possibly blocking production.
                     */
                    int credits = colonies.Sum(c => c.TaxCredits);
                    if (credits > 0)
                    {
                        civManager.Credits.AdjustCurrent(credits);
                    }

                    /* Iterate through each colony */
                    foreach (Colony colony in colonies)
                    {
                        if (m_TraceProduction)
                            GameLog.Print("DoProduction for Colony {0} ({1} with credits = {2})", colony.Name, civ.Name, civManager.Credits);

                        //See if there is actually anything to build for this colony
                        if (!colony.BuildSlots[0].HasProject && colony.BuildQueue.IsEmpty())
                        {
                            if (m_TraceProduction)
                                GameLog.Print("Nothing to do for Colony {0} ({1})", colony.Name, civ.Name);
                            continue;
                        }

                        if (!colony.IsProductionAutomated)
                            colony.ClearBuildPrioritiesAndConsolidate();

                        /* We want to capture the industry output available at the colony. */
                        int industry = colony.NetIndustry;

                        //Start going through the queue
                        while ((industry > 0) && ((!colony.BuildQueue.IsEmpty()) || colony.BuildSlots[0].HasProject))
                        {
                            //Move the top of the queue in to the build slot
                            if (!colony.BuildSlots[0].HasProject)
                            {
                                colony.ProcessQueue();
                            }

                            //Check to see if the colony has reached the limit for this building
                            if (TechTreeHelper.IsBuildLimitReached(colony, colony.BuildSlots[0].Project.BuildDesign))
                            {
                                if (m_TraceProduction)
                                    GameLog.Print("Removing {0} from queue on {1} ({2}) - Build Limit Reached", colony.BuildSlots[0].Project.BuildDesign.Name, colony.Name, civ.Name);
                                colony.BuildSlots[0].Project.Cancel();
                                continue;
                            }

                            if (colony.BuildSlots[0].Project.IsPaused) { }
                                //Not sure how to handle this

                            //Get the available resources
                            ResourceValueCollection totalRes = new ResourceValueCollection();
                            totalRes[ResourceType.Dilithium] = civManager.Resources.Dilithium.CurrentValue;
                            totalRes[ResourceType.Deuterium] = civManager.Resources.Deuterium.CurrentValue;
                            totalRes[ResourceType.RawMaterials] = civManager.Resources.RawMaterials.CurrentValue;
                            ResourceValueCollection totalResClone = totalRes.Clone();

                            if (m_TraceProduction)
                                GameLog.Print("Resources available for {0} before construction of {1} on {2}: Deuterium={3}, Dilithium={4}, RawMaterials={5}",
                                    civ.Name,
                                    colony.BuildSlots[0].Project.BuildDesign.Name,
                                    colony.Name,
                                    civManager.Resources.Deuterium.CurrentValue,
                                    civManager.Resources.Dilithium.CurrentValue,
                                    civManager.Resources.RawMaterials.CurrentValue);

                            //Try to finish the projects
                            if (colony.BuildSlots[0].Project.IsRushed)
                            {
                                // Rushing a project should have no impact on the industry of colony (since it's all been paid for)
                                int tmpIndustry = colony.BuildSlots[0].Project.GetCurrentIndustryCost();
                                civManager.Credits.AdjustCurrent(-tmpIndustry);
                                colony.BuildSlots[0].Project.Advance(ref tmpIndustry, totalRes);
                                if (m_TraceProduction)
                                    GameLog.Print("{0} credits applied to {1} on {2} ({3})",
                                        tmpIndustry,
                                        colony.BuildSlots[0].Project.BuildDesign.Name,
                                        colony.Name,
                                        civ.Name);
                            }
                            else
                            {
                                colony.BuildSlots[0].Project.Advance(ref industry, totalRes);
                            }

                            if (colony.BuildSlots[0].Project.IsCompleted)
                            {
                                if (m_TraceProduction)
                                    GameLog.Print("Construction of {0} finished on {1} ({2})", colony.BuildSlots[0].Project.BuildDesign.Name, colony.Name, civ.Name);
                                colony.BuildSlots[0].Project.Finish();
                                colony.BuildSlots[0].Project = null;
                                continue;
                            }

                            /* Check to see if we tapped into the global resource stockpiles
                             * and adjust accordingly
                             */
                            int dDilithium = totalResClone[ResourceType.Dilithium]
                                - totalRes[ResourceType.Dilithium];
                            int dDeuterium = totalResClone[ResourceType.Deuterium]
                                - totalRes[ResourceType.Deuterium];
                            int dRawMaterials = totalResClone[ResourceType.RawMaterials]
                                - totalRes[ResourceType.RawMaterials];

                            if (dDilithium > 0)
                                civManager.Resources.Dilithium.AdjustCurrent(-dDilithium);

                            if (dDeuterium > 0)
                                civManager.Resources.Deuterium.AdjustCurrent(-dDeuterium);

                            if (dRawMaterials > 0)
                                civManager.Resources.RawMaterials.AdjustCurrent(-dRawMaterials);
                        }

                        if (!colony.BuildSlots[0].HasProject && colony.BuildQueue.IsEmpty())
                            civManager.SitRepEntries.Add(new BuildQueueEmptySitRepEntry(civ, colony, false));
                    }
                }
                catch (Exception e)
                {
                    GameLog.Print("DoProduction failed for {0}", civ.Name);
                    GameLog.LogException(e);
                }
                finally
                {
                    GameContext.PopThreadContext();
                }
            });
        }
        #endregion

        #region DoShipProduction() Method
        private void DoShipProduction(GameContext game)
        {
            /*
             * Break down production by civilization.  We want to use resources
             * from both the colonies and the global reserves, so this is the
             * sensible way to do it.
             */
            ParallelForEach(GameContext.Current.Civilizations, civ =>
            {
                GameContext.PushThreadContext(game);
                try
                {
                    var civManager = GameContext.Current.CivilizationManagers[civ.CivID];
                    //Get all colonies with a shipyard
                    var colonies = new List<Colony>(civManager.Colonies.Where(c => c.Shipyard != null));
                    /* 
                     * Shuffle the colonies so they are processed in random order. This
                     * will help prevent the same colonies from getting priority when
                     * the global stockpiles are low.
                     */
                    colonies.RandomizeInPlace();

                    foreach (var colony in colonies)
                    {
                        var shipyard = colony.Shipyard;
                        var queue = shipyard.BuildQueue;

                        /* We want to capture the resources produced locally at the colony. */
                        ResourceValueCollection colonyResources = new ResourceValueCollection();
                        colonyResources[ResourceType.Deuterium] = colony.NetDeuterium;
                        colonyResources[ResourceType.Dilithium] = colony.NetDilithium;
                        colonyResources[ResourceType.RawMaterials] = colony.NetRawMaterials;

                        ResourceValueCollection totalResources = new ResourceValueCollection();
                        totalResources[ResourceType.Deuterium] = colonyResources[ResourceType.Deuterium] + civManager.Resources.Deuterium.CurrentValue;
                        totalResources[ResourceType.Dilithium] = colonyResources[ResourceType.Dilithium] + civManager.Resources.Dilithium.CurrentValue;
                        totalResources[ResourceType.RawMaterials] = colonyResources[ResourceType.RawMaterials] + civManager.Resources.RawMaterials.CurrentValue;
                        ResourceValueCollection totalResourcesCopy = totalResources.Clone();

                        List<ShipyardBuildSlot> buildSlots = colony.Shipyard.BuildSlots.Where(s => s.IsActive && !s.OnHold).ToList();
                        foreach (ShipyardBuildSlot slot in buildSlots)
                        {
                            int output = shipyard.GetBuildOutput(slot.SlotID);
                            while ((slot.HasProject || !shipyard.BuildQueue.IsEmpty()) && (output > 0))
                            {
                                if (!slot.HasProject)
                                {
                                    shipyard.ProcessQueue();
                                }
                                if (!slot.HasProject && shipyard.BuildQueue.IsEmpty())
                                {
                                    if (m_TraceShipProduction)
                                        GameLog.Print("Nothing to do for Shipyard Slot {0} on {1} ({2})",
                                            slot.SlotID,
                                            colony.Name,
                                            civ.Name);
                                    continue;
                                }

                                slot.Project.Advance(ref output, totalResources);

                                if (slot.Project.IsCompleted)
                                {
                                    if (m_TraceShipProduction)
                                        GameLog.Print("{0} in Shipyard Slot {1} on {2} ({3}) is finished",
                                            slot.Project.BuildDesign,
                                            slot.SlotID,
                                            colony.Name,
                                            civ.Name);
                                    slot.Project.Finish();
                                    slot.Project = null;
                                }
                                else
                                {
                                    //if there is a gap for raw materials than code would go into never ending loop without the break
                                    break;
                                }
                            }

                            /* Check to see if we tapped into the global resource stockpiles */
                            var dDilithium = totalResourcesCopy[ResourceType.Dilithium] - totalResources[ResourceType.Dilithium];
                            var dDeuterium = totalResourcesCopy[ResourceType.Deuterium] - totalResources[ResourceType.Deuterium];
                            var dRawMaterials = totalResourcesCopy[ResourceType.RawMaterials] - totalResources[ResourceType.RawMaterials];

                            if (dDilithium > colonyResources[ResourceType.Dilithium])
                            {
                                civManager.Resources.Dilithium.AdjustCurrent(colonyResources[ResourceType.Dilithium] - dDilithium);
                                colonyResources[ResourceType.Dilithium] = 0;
                            }
                            else
                            {
                                colonyResources[ResourceType.Dilithium] -= dDilithium;
                            }

                            if (dDeuterium > colonyResources[ResourceType.Deuterium])
                            {
                                civManager.Resources.Deuterium.AdjustCurrent(colonyResources[ResourceType.Deuterium] - dDeuterium);
                                colonyResources[ResourceType.Deuterium] = 0;
                            }
                            else
                            {
                                colonyResources[ResourceType.Deuterium] -= dDeuterium;
                            }

                            if (dRawMaterials > colonyResources[ResourceType.RawMaterials])
                            {
                                civManager.Resources.RawMaterials.AdjustCurrent(colonyResources[ResourceType.RawMaterials] - dRawMaterials);
                                colonyResources[ResourceType.RawMaterials] = 0;
                            }
                            else
                            {
                                colonyResources[ResourceType.RawMaterials] -= dRawMaterials;
                            }
                        }

                        /* 
                         * Take any resources that we did not use locally for
                         * production and give them to the global stockpile for
                         * the current civilization.
                         */
                        if (colonyResources[ResourceType.Dilithium] > 0)
                            civManager.Resources.Dilithium.AdjustCurrent(colonyResources[ResourceType.Dilithium]);

                        if (colonyResources[ResourceType.Deuterium] > 0)
                            civManager.Resources.Deuterium.AdjustCurrent(colonyResources[ResourceType.Deuterium]);

                        if (colonyResources[ResourceType.RawMaterials] > 0)
                            civManager.Resources.RawMaterials.AdjustCurrent(colonyResources[ResourceType.RawMaterials]);
                    }
                }        
                catch (Exception e)
                {
                    GameLog.Print("DoShipProduction failed for {0}", civ.Name);
                    GameLog.LogException(e);
                }
                finally
                {
                    GameContext.PopThreadContext();
                }
            });
        }
        #endregion

        #region DoMorale() Method
        void DoMorale(GameContext game)
        {
            var errors = new System.Collections.Concurrent.ConcurrentStack<Exception>();

            ParallelForEach(GameContext.Current.Civilizations, civ =>
            {
                GameContext.PushThreadContext(game);
                try
                {
                    var globalMorale = 0;
                    var civManager = GameContext.Current.CivilizationManagers[civ.CivID];

                    /* Calculate any empire-wide morale bonuses */
                    foreach (var bonus in civManager.GlobalBonuses)
                    {
                        if (bonus.BonusType == BonusType.MoraleEmpireWide)
                            globalMorale += bonus.Amount;
                    }

                    /* Iterate through each colony. */
                    foreach (var colony in civManager.Colonies)
                    {
                        /* Add the empire-wide morale adjustments. */
                        colony.Morale.AdjustCurrent(globalMorale);

                        /* Add any morale bonuses from active buildings at the colony. */
                        var colonyBonus = (from building in colony.Buildings
                                            where building.IsActive
                                            from bonus in building.BuildingDesign.Bonuses
                                            where bonus.BonusType == BonusType.Morale
                                            select bonus.Amount).Sum();

                        colony.Morale.AdjustCurrent(colonyBonus);

                        /*
                         * If morale has not changed in this colony for any reason, then we will
                         * cause the morale level to drift towards the founding civilization's
                         * base morale level.
                         */
                        if (colony.Morale.CurrentChange == 0)
                        {
                            int drift = 0;
                            var originalCiv = colony.OriginalOwner;

                            //We're below the base, so drift up to it
                            if (colony.Morale.CurrentValue < originalCiv.BaseMoraleLevel)
                            {
                                drift = originalCiv.MoraleDriftRate;
                            }
                            //We're above the base, so drift down to it
                            else if (colony.Morale.CurrentValue > originalCiv.BaseMoraleLevel)
                            {
                                drift = -originalCiv.MoraleDriftRate;
                            }

                            colony.Morale.AdjustCurrent(drift);
                        }

                        colony.Morale.UpdateAndReset();
                    }
                }
                catch (Exception e)
                {
                    errors.Push(e);
                }
                finally
                {
                    GameContext.PopThreadContext();
                }
            });

            if (!errors.IsEmpty)
                throw new AggregateException(errors);
        }
        #endregion

        #region DoIntelligence() Method
        void DoIntelligence(GameContext game)
        {
            ParallelForEach(GameContext.Current.Civilizations, civ =>
            {
                GameContext.PushThreadContext(game);
                try
                {
                    if (!civ.IsEmpire)
                        return;

                    var attackingEmpire = GameContext.Current.CivilizationManagers[civ.CivID];

                    int attackIntelligence = 201;   // avoid bug by deviding by zero  - later it's shrink by 200

                    //Get a list of all viable target empire
                    var targets = GameContext.Current.Civilizations
                        //All empires
                        .Where(t => t.IsEmpire)
                        //That aren't themselves
                        .Where(t => t.CivID != civ.CivID)
                        //That they have actually met
                        .Where(t => DiplomacyHelper.IsContactMade(civ, t));

                    if (m_TraceIntelligience)
                        GameLog.Print("empires without the own one & contact made: Available targets = {0}", targets.Count());

                    //Double check that we have viable targets
                    if (targets.Count() == 0)
                        return;

                    //Select one at random
                    CivilizationManager targetEmpire = GameContext.Current.CivilizationManagers[
                        targets.ElementAt(RandomProvider.Shared.Next(0, targets.Count() - 1 + 1))  // added +1 due to looking for bug
                    ];
                    if (m_TraceIntelligience)
                        GameLog.Print("targetEmpire = {0}", targetEmpire.Civilization.Name);

                    //Randomly pick one of their colonies to attack
                    Colony targetColony = targetEmpire.Colonies[RandomProvider.Shared.Next(0, targetEmpire.Colonies.Count - 1 + 1)];  // added +1 due to looking for bug
                    if (m_TraceIntelligience)
                        GameLog.Print("targetColony = {0}", targetColony.Name);

                    //200 intelligience is not taken in to account for attacks
                    if (attackingEmpire.TotalIntelligence > 200)
                    {
                        attackIntelligence = attackingEmpire.TotalIntelligence - 200;
                    }

                    int defenseIntelligence = targetEmpire.TotalIntelligence;
                    if (defenseIntelligence < 1)   // avoid bug by devided by zero
                        defenseIntelligence = 1;

                    //Get the ratio of the attacking power to defending power
                    int ratio = attackIntelligence / defenseIntelligence;

                    //We need at least a ratio of greater than 1 to attack
                    if (ratio < 1)
                    {
                        if (m_TraceIntelligience)
                            GameLog.Print("{0} doesn't have enough attacking intelligence to make an attack against {1} - {2} vs {3}",
                                attackingEmpire.Civilization.Name, targetEmpire.Civilization.Name, attackIntelligence, defenseIntelligence);
                        return;
                    }

                    //For each 1 ratio, the attacking empire has a chance of performing an action, or failing, to a maximum of 4
                    int attempts;
                    if (ratio > 4)
                    {
                        attempts = 4;
                    }
                    else
                    {
                        attempts = ratio;
                    }

                    for (int i = 0; i < attempts; i++)
                    {
                        int action = RandomProvider.Shared.Next(1, 30);

                        if (action <= 9)
                        {
                            /*
                             * Adjust morale
                             */
                            //-2 morale at target colony
                            targetColony.Morale.AdjustCurrent(-2);
                            targetColony.Morale.UpdateAndReset();
                            if (m_TraceIntelligience)
                                GameLog.Print("Morale at {0} reduced by 2 to {1}", targetColony.Name, targetColony.Morale.CurrentValue);

                            //-1 morale at target home colony
                            targetEmpire.HomeColony.Morale.AdjustCurrent(-1);
                            targetEmpire.HomeColony.Morale.UpdateAndReset();
                            if (m_TraceIntelligience)
                                GameLog.Print("Morale on {0} reduced by 1 to {1}", targetEmpire.HomeColony.Name, targetEmpire.HomeColony.Morale.CurrentValue);

                            //-1 morale at target seat of government
                            targetEmpire.SeatOfGovernment.Morale.AdjustCurrent(-1);
                            targetEmpire.SeatOfGovernment.Morale.UpdateAndReset();
                            if (m_TraceIntelligience)
                                GameLog.Print("Morale on {0} reduced by 1 to {1}", targetEmpire.SeatOfGovernment.Name, targetEmpire.SeatOfGovernment.Morale.CurrentValue);

                            //Morale +1 to attacker HomeColony
                            attackingEmpire.HomeColony.Morale.AdjustCurrent(+1);
                            attackingEmpire.HomeColony.Morale.UpdateAndReset();
                            if (m_TraceIntelligience)
                                GameLog.Print("Morale on {0} increased by 1 to {1}", attackingEmpire.HomeColony.Name, attackingEmpire.HomeColony.Morale.CurrentValue);
                        }

                        //Steal Money
                        if (action == 1)
                        {
                            //If we're going for their main planet, target the central treasury
                            if ((targetColony == targetEmpire.HomeColony) || (targetColony == targetEmpire.SeatOfGovernment))
                            {
                                if (targetEmpire.Credits.CurrentValue > 0)
                                {
                                    int stolenCredits = RandomProvider.Shared.Next(1, targetEmpire.Credits.CurrentValue + 1);

                                    targetEmpire.Credits.AdjustCurrent(-1 * stolenCredits);
                                    targetEmpire.Credits.UpdateAndReset();
                                    attackingEmpire.Credits.AdjustCurrent(stolenCredits);
                                    attackingEmpire.Credits.UpdateAndReset();

                                    if (m_TraceIntelligience)
                                        GameLog.Print("{0} stole {1} credits from the {2} treasury", attackingEmpire.Civilization.Name, stolenCredits, targetEmpire.Civilization.Name);

                                    targetEmpire.SitRepEntries.Add(new CreditsStolenTargetSitRepEntry(targetEmpire.Civilization, targetColony, stolenCredits));
                                    attackingEmpire.SitRepEntries.Add(new CreditsStolenAttackerSitRepEntry(attackingEmpire.Civilization, targetColony, stolenCredits));
                                }
                            }
                            else //Otherwise siphon credits from trade route
                            {
                                if ((targetColony.CreditsFromTrade.CurrentValue > 0))
                                {
                                    int stolenCredits = RandomProvider.Shared.Next(1, targetColony.CreditsFromTrade.CurrentValue + 1);
                                    targetColony.CreditsFromTrade.AdjustCurrent(stolenCredits * -1);
                                    targetColony.CreditsFromTrade.UpdateAndReset();
                                    attackingEmpire.Credits.AdjustCurrent(stolenCredits);
                                    attackingEmpire.Credits.UpdateAndReset();

                                    if (m_TraceIntelligience)
                                        GameLog.Print("{0} stole {1} credits from the trade routes on {2}", attackingEmpire.Civilization.Name, stolenCredits, targetColony.Name);

                                    targetEmpire.SitRepEntries.Add(new TradeRouteCreditsStolenTargetSitRepEntry(targetEmpire.Civilization, targetColony, stolenCredits));
                                    attackingEmpire.SitRepEntries.Add(new TradeRouteCreditsStolenAttackerSitRepEntry(attackingEmpire.Civilization, targetColony, stolenCredits));
                                }
                            }
                        }

                        //Target their food reserves
                        else if (action == 2)
                        {
                            if (targetColony.FoodReserves.CurrentValue > 0)
                            {
                                int destroyedFoodReserves = RandomProvider.Shared.Next(1, targetColony.FoodReserves.CurrentValue + 1);

                                targetColony.FoodReserves.AdjustCurrent(destroyedFoodReserves * -1);
                                targetColony.FoodReserves.UpdateAndReset();

                                if (m_TraceIntelligience)
                                    GameLog.Print("{0} destroyed {1} food at {2}", attackingEmpire.Civilization.Name, destroyedFoodReserves, targetColony.Name);

                                targetEmpire.SitRepEntries.Add(new FoodReservesDestroyedTargetSitRepEntry(targetEmpire.Civilization, targetColony, destroyedFoodReserves));
                                attackingEmpire.SitRepEntries.Add(new FoodReservesDestroyedAttackerSitRepEntry(attackingEmpire.Civilization, targetColony, destroyedFoodReserves));
                            }
                        }

                        //Target their food production
                        else if (action == 3)
                        {
                            if (targetColony.GetTotalFacilities(ProductionCategory.Food) > 1)
                            {
                                int destroyedFoodFacilities = RandomProvider.Shared.Next(1, targetColony.GetTotalFacilities(ProductionCategory.Food) + 1);
                                targetColony.RemoveFacilities(ProductionCategory.Food, destroyedFoodFacilities);

                                if (m_TraceIntelligience)
                                    GameLog.Print("{0} destroyed {1} food faciliities at {2}", attackingEmpire.Civilization.Name, destroyedFoodFacilities, targetColony.Name);

                                targetEmpire.SitRepEntries.Add(new ProductionFacilitiesDestroyedTargetSitRepEntry(targetEmpire.Civilization, targetColony, ProductionCategory.Food, destroyedFoodFacilities));
                                attackingEmpire.SitRepEntries.Add(new ProductionFacilitiesDestroyedAttackerSitRepEntry(attackingEmpire.Civilization, targetColony, ProductionCategory.Food, destroyedFoodFacilities));
                            }
                        }

                        //Target industrial production
                        else if (action == 4)
                        {
                            if (targetColony.GetTotalFacilities(ProductionCategory.Industry) > 1)
                            {
                                int destroyedIndustrialFacilities = RandomProvider.Shared.Next(1, targetColony.GetTotalFacilities(ProductionCategory.Industry) + 1);
                                targetColony.RemoveFacilities(ProductionCategory.Industry, destroyedIndustrialFacilities);

                                if (m_TraceIntelligience)
                                    GameLog.Print("{0} destroyed {1} industrial faciliities at {2}", attackingEmpire.Civilization.Name, destroyedIndustrialFacilities, targetColony.Name);

                                targetEmpire.SitRepEntries.Add(new ProductionFacilitiesDestroyedTargetSitRepEntry(targetEmpire.Civilization, targetColony, ProductionCategory.Industry, destroyedIndustrialFacilities));
                                attackingEmpire.SitRepEntries.Add(new ProductionFacilitiesDestroyedAttackerSitRepEntry(attackingEmpire.Civilization, targetColony, ProductionCategory.Industry, destroyedIndustrialFacilities));
                            }
                        }

                        //Target energy production
                        else if (action == 5)
                        {
                            if (targetColony.GetTotalFacilities(ProductionCategory.Energy) > 1)
                            {
                                int destroyedEnergyFacilities = RandomProvider.Shared.Next(1, targetColony.GetTotalFacilities(ProductionCategory.Energy) + 1);
                                targetColony.RemoveFacilities(ProductionCategory.Energy, destroyedEnergyFacilities);

                                if (m_TraceIntelligience)
                                    GameLog.Print("{0} destroyed {1} energy faciliities at {2}", attackingEmpire.Civilization.Name, destroyedEnergyFacilities, targetColony.Name);

                                targetEmpire.SitRepEntries.Add(new ProductionFacilitiesDestroyedTargetSitRepEntry(targetEmpire.Civilization, targetColony, ProductionCategory.Energy, destroyedEnergyFacilities));
                                attackingEmpire.SitRepEntries.Add(new ProductionFacilitiesDestroyedAttackerSitRepEntry(attackingEmpire.Civilization, targetColony, ProductionCategory.Energy, destroyedEnergyFacilities));
                            }
                        }

                        //Target research facilities
                        else if (action == 6)
                        {
                            if (targetColony.GetTotalFacilities(ProductionCategory.Research) > 1)
                            {
                                int destroyedResearchFacilities = RandomProvider.Shared.Next(1, targetColony.GetTotalFacilities(ProductionCategory.Research) + 1);
                                targetColony.RemoveFacilities(ProductionCategory.Research, destroyedResearchFacilities);

                                if (m_TraceIntelligience)
                                    GameLog.Print("{0} destroyed {1} research facilities at {2}", attackingEmpire.Civilization.Name, destroyedResearchFacilities, targetColony.Name);

                                targetEmpire.SitRepEntries.Add(new ProductionFacilitiesDestroyedTargetSitRepEntry(targetEmpire.Civilization, targetColony, ProductionCategory.Research, destroyedResearchFacilities));
                                attackingEmpire.SitRepEntries.Add(new ProductionFacilitiesDestroyedAttackerSitRepEntry(attackingEmpire.Civilization, targetColony, ProductionCategory.Research, destroyedResearchFacilities));
                            }
                        }

                        //Target intel facilities
                        else if (action == 7)
                        {
                            if (targetColony.GetTotalFacilities(ProductionCategory.Intelligence) > 1)
                            {
                                int destroyedIntelFacilities = RandomProvider.Shared.Next(1, targetColony.GetTotalFacilities(ProductionCategory.Intelligence) + 1);
                                targetColony.RemoveFacilities(ProductionCategory.Intelligence, destroyedIntelFacilities);

                                if (m_TraceIntelligience)
                                    GameLog.Print("{0} destroyed {1} intelligence facilities at {2}", attackingEmpire.Civilization.Name, destroyedIntelFacilities, targetColony.Name);

                                targetEmpire.SitRepEntries.Add(new ProductionFacilitiesDestroyedTargetSitRepEntry(targetEmpire.Civilization, targetColony, ProductionCategory.Intelligence, destroyedIntelFacilities));
                                attackingEmpire.SitRepEntries.Add(new ProductionFacilitiesDestroyedAttackerSitRepEntry(attackingEmpire.Civilization, targetColony, ProductionCategory.Intelligence, destroyedIntelFacilities));
                            }
                        }

                        //Target planetary defenses
                        else if (action == 8)
                        {
                            if (targetColony.OrbitalBatteries.Count > 1)
                            {
                                int destroyedOrbitalBatteries = RandomProvider.Shared.Next(1, targetColony.OrbitalBatteries.Count + 1);
                                targetColony.RemoveOrbitalBatteries(destroyedOrbitalBatteries);

                                int shieldStrengthLost = RandomProvider.Shared.Next(1, targetColony.ShieldStrength.CurrentValue + 1);
                                targetColony.ShieldStrength.AdjustCurrent(-1 * shieldStrengthLost);
                                targetColony.ShieldStrength.UpdateAndReset();

                                if (m_TraceIntelligience)
                                    GameLog.Print("{0} destroyed {1} orbital batteries and removed {2} strength from planetary shields at {3}",
                                        attackingEmpire.Civilization.Name, destroyedOrbitalBatteries, shieldStrengthLost, targetColony.Name);

                                targetEmpire.SitRepEntries.Add(new PlanetaryDefenceAttackTargetSitRepEntry(targetEmpire.Civilization, targetColony, destroyedOrbitalBatteries, shieldStrengthLost));
                                attackingEmpire.SitRepEntries.Add(new PlanetaryDefenceAttackAttackerSitRepEntry(attackingEmpire.Civilization, targetColony, destroyedOrbitalBatteries, shieldStrengthLost));
                            }
                        }

                        //Other possibilties...
                        //Destroy orbiting space station
                        //Assasination
                        //Target individual buildings
                        //Bombing
                        //Target research (destroy)
                        //Target research (steal)

                        //Attack failed
                        //else
                        //{
                        //    targetEmpire.SitRepEntries.Add(new IntelDefenceSucceededSitRepEntry(targetEmpire.Civilization, targetColony));
                        //    attackingEmpire.SitRepEntries.Add(new IntelAttackFailedSitRepEntry(attackingEmpire.Civilization, targetColony));
                        //}
                    }
                }
                catch (Exception e)
                {
                    GameLog.Print("DoIntelligience failed for {0}", civ.Name);
                    GameLog.LogException(e);
                }
                finally
                {
                    GameContext.PopThreadContext();
                }
            });
        }
        #endregion

        #region DoTrade() Method
        void DoTrade(GameContext game)
        {
            Table popReqTable = GameContext.Current.Tables.ResourceTables["TradeRoutePopReq"];
            Table popModTable = GameContext.Current.Tables.ResourceTables["TradeRoutePopMultipliers"];

            float sourceMod = Number.ParseSingle(popModTable["Source"][0]);
            float targetMod = Number.ParseSingle(popModTable["Target"][0]);

            ParallelForEach(GameContext.Current.Civilizations, civ =>
            {
                GameContext.PushThreadContext(game);
                try
                {
                    int popForTradeRoute;
                    var civManager = GameContext.Current.CivilizationManagers[civ.CivID];

                    /*
                     * See what the minimum population level is for a new trade route for the
                     * current civilization.  If one is not specified, use the default.
                     */
                    if (popReqTable[civManager.Civilization.Key] != null)
                        popForTradeRoute = Number.ParseInt32(popReqTable[civManager.Civilization.Key][0]);
                    else
                        popForTradeRoute = Number.ParseInt32(popReqTable[0][0]);

                    var colonies = GameContext.Current.Universe.FindOwned<Colony>(civ);

                    /* Iterate through each colony... */
                    foreach (var colony in colonies)
                    {
                        /*
                         * For each established trade route, ensure that the target colony is
                         * a valid choice.  If it isn't, break it.  Otherwise, calculate the
                         * revised credit total.
                         */
                        foreach (var route in colony.TradeRoutes)
                        {
                            if (!route.IsValidTargetColony(route.TargetColony))
                            {
                                route.TargetColony = null;
                            }
                            if (route.TargetColony != null)
                            {
                                route.Credits = (int)((sourceMod * route.SourceColony.Population.CurrentValue) +
                                                    (targetMod * route.TargetColony.Population.CurrentValue));
                            }
                        }
                            
                        /*
                         * Calculate how many trade routes the colony is allowed to have.
                         * Take into consideration any routes added by building bonuses.
                         */
                        int tradeRoutes = colony.Population.CurrentValue / popForTradeRoute;
                            
                        tradeRoutes += colony.Buildings
                            .Where(o => o.IsActive)
                            .SelectMany(o => o.BuildingDesign.Bonuses)
                            .Where(o => o.BonusType == BonusType.TradeRoutes)
                            .Sum(o => o.Amount);

                        /*
                         * If the colony doesn't have as many trade routes as it should, then
                         * we need to add some more.
                         */
                        if (tradeRoutes > colony.TradeRoutes.Count)
                        {
                            int tradeRouteDeficit = tradeRoutes - colony.TradeRoutes.Count;
                            for (int i = 0; i < tradeRouteDeficit; i++)
                                colony.TradeRoutes.Add(new TradeRoute(colony));
                        }
                            
                        /*
                         * If the colony has too many trade routes, we need to remove some.
                         * To be generous, we sort them in order of credits generated so that
                         * we remove the least valuable routes.
                         */
                        else if (tradeRoutes < colony.TradeRoutes.Count)
                        {
                            var extraTradeRoutes = colony.TradeRoutes
                                .OrderByDescending(o => o.Credits)
                                .SkipWhile((o, i) => i < tradeRoutes)
                                .ToArray();
                            foreach (var extraTradeRoute in extraTradeRoutes)
                                colony.TradeRoutes.Remove(extraTradeRoute);
                        }
                            
                        /*
                         * Iterate through the remaining trade routes and deposit the credit
                         * income into the civilization's treasury.
                         */
                        foreach (var route in colony.TradeRoutes)
                            colony.CreditsFromTrade.AdjustCurrent(route.Credits);

                        /*
                         * Apply all "+% Trade Income" and "+% Credits" bonuses at this colony.
                         */
                        var tradeBonuses = (int)colony.ActiveBuildings
                            .SelectMany(o => o.BuildingDesign.Bonuses)
                            .Where(o => ((o.BonusType == BonusType.PercentTradeIncome) || (o.BonusType == BonusType.PercentCredits)))
                            .Sum(o => 0.01f * o.Amount);

                        colony.CreditsFromTrade.AdjustCurrent(tradeBonuses);
                        civManager.Credits.AdjustCurrent(colony.CreditsFromTrade.CurrentValue);
                        colony.ResetCreditsFromTrade();
                    }
                        
                    /* 
                     * Apply all global "+% Total Credits" bonuses for the civilization.  At present, we have now
                     * completed all adjustments to the civilization's treasury for this turn.  If that changes in
                     * the future, we may need to move this operation.
                     */
                    var globalBonusAdjustment = (int)(0.01f * civManager.GlobalBonuses
                        .Where(o => o.BonusType == BonusType.PercentTotalCredits)
                        .Sum(o => o.Amount));
                    civManager.Credits.AdjustCurrent(globalBonusAdjustment);
                }
                catch (Exception e)
                {
                    GameLog.Print("DoTrade failed for {0}", civ.Name);
                    GameLog.LogException(e);
                }
                finally
                {
                    GameContext.PopThreadContext();
                }
            });
        }
        #endregion

        #region DoPostTurnOperations() Method
        private void DoPostTurnOperations(GameContext game)
        {
            var destroyedOrbitals = GameContext.Current.Universe.Find<Orbital>(o => o.HullStrength.IsMinimized);
            var allFleets = GameContext.Current.Universe.Find<Fleet>(UniverseObjectType.Fleet);

            foreach (var orbital in destroyedOrbitals)
            {
                GameContext.Current.Universe.Destroy(orbital);
                GameContext.Current.CivilizationManagers[orbital.OwnerID].SitRepEntries.Add(
                    new OrbitalDestroyedSitRepEntry(orbital));
            }

            foreach (var fleet in allFleets)
            {
                if (fleet.Ships.Count == 0)
                {
                    if (fleet.Order != null)
                        fleet.Order.OnOrderCancelled();
                    GameContext.Current.Universe.Destroy(fleet);

                }
                else if (fleet.Order != null)
                {
                    fleet.Order.OnTurnEnding();
                }
            }

            foreach (var civManager in GameContext.Current.CivilizationManagers)
            {
                /*
                 * Reset the resource stockpile meters now that we have finished
                 * production for the each civilization.  This will update the
                 * last base value of the meters so that the net change this turn
                 * is properly reflected.  Do the same for the personnel pool
                 * and the credit treasury.
                 */
                civManager.Resources.UpdateAndReset();
                civManager.Personnel.UpdateAndReset();
                civManager.Credits.UpdateAndReset();
                civManager.OnTurnFinished();
            }

            GameContext.Current.TurnNumber++;
        }
        #endregion

        #region DoAIPlayers() Method
        public void DoAIPlayers(object gameContext, List<Civilization> autoTurnCiv)
        {
            var errors = new System.Collections.Concurrent.ConcurrentStack<Exception>();
            var game = gameContext as GameContext;
            if (game == null)
                throw new ArgumentException("gameContext must be a valid GameContext instance");

            GameContext.PushThreadContext(game);

            try
            {
                ParallelForEach(game.Civilizations, civ =>
                {
                    GameContext.PushThreadContext(game);

                    try
                    {
                        if (civ.IsHuman && !autoTurnCiv.Contains(civ))
                            return;

                        var civManager = GameContext.Current.CivilizationManagers[civ];
                        civManager.DesiredBorders = PlayerAI.CreateDesiredBorders(civ);

                        DiplomatAI.DoTurn(civ);
                        try
                        {
                            if (DiplomacyHelper.IsIndependent(civ))
                            {
                                ColonyAI.DoTurn(civ);
                                UnitAI.DoTurn(civ);
                            }
                        }
                        catch
                        {
                            GameLog.Print("###### some problem at doing UnitAI (e.g. Ships) for each civ  #####");
                        }
                    }
                    catch (Exception e)
                    {
                        errors.Push(e);
                    }
                    finally
                    {
                        GameContext.PopThreadContext();
                    }
                });
            }
            finally
            {
                GameContext.PopThreadContext();
            }

            if (!errors.IsEmpty)
                GameLog.Print("###### not everything worked 100% perfect #############################################################");
                //throw new AggregateException(errors);
        }
        #endregion

        #region OnCombatOccurring() Method
        /// <summary>
        /// Raises the <see cref="CombatOccurring"/> event.
        /// </summary>
        /// <param name="combat">The combat assets.</param>
        private void OnCombatOccurring(List<CombatAssets> combat)
        {
            if (combat == null)
                throw new ArgumentNullException("combat");

            var handler = CombatOccurring;
            if (handler != null)
                handler(combat);
        }
        #endregion

        #region OnInvasionOccurring() Method
        /// <summary>
        /// 
        /// Raises the <see cref="InvasionOccurring"/> event.
        /// </summary>
        /// <param name="invasionArena">The invasion arena.</param>
        private void OnInvasionOccurring(InvasionArena invasionArena)
        {
            if (invasionArena == null)
                throw new ArgumentNullException("invasionArena");

            var handler = InvasionOccurring;
            if (handler != null)
                handler(invasionArena);
        }
        #endregion

        #region NotifyCombatFinished() Method
        /// <summary>
        /// Resets the combat wait handle.
        /// </summary>
        public void NotifyCombatFinished()
        {
            CombatReset.Set();
        }
        #endregion

        // ReSharper disable UnusedMethodReturnValue.Local
        private static ParallelLoopResult ParallelForEach<TSource>(
            [NotNull] IEnumerable<TSource> source,
            [NotNull] Action<TSource> body)
        {
            return Parallel.ForEach(
                source,
                new ParallelOptions { MaxDegreeOfParallelism = Environment.ProcessorCount * 4 },
                body);
        }
        // ReSharper restore UnusedMethodReturnValue.Local
    }
}<|MERGE_RESOLUTION|>--- conflicted
+++ resolved
@@ -116,13 +116,8 @@
         private readonly ManualResetEvent CombatReset = new ManualResetEvent(false);
 
         private bool m_TraceShipProduction = false;
-<<<<<<< HEAD
-        private bool m_TraceIntelligience = true;
-        private bool m_TraceProduction = true;
-=======
         private bool m_TraceIntelligience = false;
         private bool m_TraceProduction = false;
->>>>>>> 6e9a7eee
         #endregion
 
         #region OnTurnPhaseChanged() Method

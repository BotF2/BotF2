// AutomatedCombatEngine.cs
//
// Copyright (c) 2007 Mike Strobel
//
// This source code is subject to the terms of the Microsoft Reciprocal License (Ms-RL).
// For details, see <http://www.opensource.org/licenses/ms-rl.html>.
//
// All other rights reserved.

using System;
using System.Collections.Generic;
using System.Linq;
using Supremacy.Game;
using Supremacy.Orbitals;
using Supremacy.Types;
using Supremacy.Utility;
using Wintellect.PowerCollections;

namespace Supremacy.Combat
{
    public sealed class AutomatedCombatEngine : CombatEngine
    {
        private const double BaseChanceToRetreat = 0.25;
        private const double BaseChanceToAssimilate = 1;
        private readonly Dictionary<ExperienceRank, double> _experienceAccuracy;
        private readonly List<Tuple<CombatUnit, CombatWeapon[]>> _combatShips;
        private Tuple<CombatUnit, CombatWeapon[]> _combatStation;

        private bool _automatedCombatTracing = true;

        public AutomatedCombatEngine(
            IList<CombatAssets> assets,
            SendCombatUpdateCallback updateCallback,
            NotifyCombatEndedCallback combatEndedCallback)
            : base(assets, updateCallback, combatEndedCallback)
        {
            // TODO: This looks like a waste of time, table is not going to change from one combat to the other
            // Consider creating the table once instead
            var accuracyTable = GameContext.Current.Tables.ShipTables["AccuracyModifiers"];
            _experienceAccuracy = new Dictionary<ExperienceRank, double>();
            foreach (ExperienceRank rank in EnumUtilities.GetValues<ExperienceRank>())
            {
                _experienceAccuracy[rank] = Number.ParseDouble(accuracyTable[rank.ToString()][0]);
            }
            ///////////////////

            _combatShips = new List<Tuple<CombatUnit, CombatWeapon[]>>();

            foreach (CombatAssets civAssets in Assets)
            {
                if (civAssets.Station != null)
                {
                    _combatStation = new Tuple<CombatUnit, CombatWeapon[]>(
                        civAssets.Station,
                        CombatWeapon.CreateWeapons(civAssets.Station.Source));
                }
                foreach (CombatUnit shipStats in civAssets.CombatShips)
                {
                    _combatShips.Add(new Tuple<CombatUnit, CombatWeapon[]>(
                        shipStats,
                        CombatWeapon.CreateWeapons(shipStats.Source)));
                }
                foreach (CombatUnit shipStats in civAssets.NonCombatShips)
                {
                    _combatShips.Add(new Tuple<CombatUnit, CombatWeapon[]>(
                        shipStats,
                        CombatWeapon.CreateWeapons(shipStats.Source)));
                }
            }
        }

        protected override void ResolveCombatRoundCore()
        {
            //Recharge all of the weapons
            if (_combatStation != null)
            {
                foreach (var weapon in _combatStation.Item2)
                {
                    weapon.Recharge();
                }
            }
            foreach (var combatShip in _combatShips)
            {
                foreach (var weapon in combatShip.Item2)
                {
                    weapon.Recharge();
                }
            }

            Algorithms.RandomShuffleInPlace(_combatShips);

            for (int i = 0; i < _combatShips.Count; i++)
            {
                var ownerAssets = GetAssets(_combatShips[i].Item1.Owner);
                var oppositionShips = _combatShips.Where(cs => CombatHelper.WillEngage(_combatShips[i].Item1.Owner, cs.Item1.Owner));
                var order = GetOrder(_combatShips[i].Item1.Source);
                switch (order)
                {
                    case CombatOrder.Engage:
                    case CombatOrder.Rush:
                    case CombatOrder.Transports:
                    case CombatOrder.Formation:
                        var target = ChooseTarget(_combatShips[i].Item1);
<<<<<<< HEAD
                        if (target == null && _automatedCombatTracing)
=======
                        var attackingShip = _combatShips[i].Item1;
                        if (target == null)
>>>>>>> 5fa6517e
                        {
                            GameLog.Print("No target for {0}", _combatShips[i].Item1.Name);
                        }
                        if (target != null)
                        {
                            if (_automatedCombatTracing)
                            {
                                GameLog.Print("Target for {0} = {1}", _combatShips[i].Item1.Name, target.Name);
                            }
                            bool assimilationSuccessful = false;
                            //If the attacker is Borg, try and assimilate before you try destroying it
                            if (attackingShip.Owner.Name == "Borg") //&& target.ShieldIntegrity <= 100)
                            {
                                if (_automatedCombatTracing)
                                {
                                    GameLog.Print("Borg attempting assimilation on {0}", _combatShips[i].Item1.Name);
                                }
                                int chanceToAssimilate = Statistics.Random(10000) % 100;
                                assimilationSuccessful = chanceToAssimilate <= (int)(BaseChanceToAssimilate * 100);
                            }

                            //Perform the assimilation, but only on ships
                            if (assimilationSuccessful && target.Source is Ship)
                            {
                                if (_automatedCombatTracing)
                                {
                                    GameLog.Print("Assimilation of {0} successfull", _combatShips[i].Item1.Name);
                                }
                                var oppositionAssets = GetAssets(target.Owner);
                                if (!oppositionAssets.AssimilatedShips.Contains(target))
                                {
                                    oppositionAssets.AssimilatedShips.Add(target);
                                }
                                if (target.Source.IsCombatant)
                                {
                                    oppositionAssets.CombatShips.Remove(target);
                                }
                                else
                                {
                                    oppositionAssets.NonCombatShips.Remove(target);
                                }
                                _combatShips[i].Item1.Source.Owner = GameContext.Current.Civilizations.First(c => c.Name == "Borg");    
                            }

                            //Otherwise attack as normal
                            else
                            {
                                foreach (var weapon in _combatShips[i].Item2.Where(w => w.CanFire))
                                {
<<<<<<< HEAD
                                    if (!target.IsDestroyed)
                                    {
                                        Attack(_combatShips[i].Item1, target, weapon);
                                    }
=======
                                    Attack(attackingShip, target, weapon);
>>>>>>> 5fa6517e
                                }
                            }
                        }
                        break;

                    case CombatOrder.Retreat:
                        //Calculate the the odds
                        bool oppositionIsRushing = oppositionShips.Any(os => os.Item1.Source.IsCombatant && (GetOrder(os.Item1.Source) == CombatOrder.Rush));
                        int chanceToRetreat = Statistics.Random(10000) % 100;
                        bool retreatSuccessful;
                        if (oppositionIsRushing)
                        {
                            retreatSuccessful = chanceToRetreat <= (int)((BaseChanceToRetreat * 100) - 10);
                        }
                        else
                        {
                            retreatSuccessful = chanceToRetreat <= (int)(BaseChanceToRetreat * 100);
                        }

                        //Perform the retreat
                        if (retreatSuccessful)
                        {
                            if (_automatedCombatTracing)
                            {
                                GameLog.Print("{0} successfully retreated", _combatShips[i].Item1.Name);
                            }
                            if (!ownerAssets.EscapedShips.Contains(_combatShips[i].Item1))
                            {
                                ownerAssets.EscapedShips.Add(_combatShips[i].Item1);
                            }
                            if (_combatShips[i].Item1.Source.IsCombatant)
                            {
                                ownerAssets.CombatShips.Remove(_combatShips[i].Item1);
                            }
                            else
                            {
                                ownerAssets.NonCombatShips.Remove(_combatShips[i].Item1);
                            }

                            _combatShips.Remove(_combatShips[i]);
                            
                        }
                        break;

                    case CombatOrder.Standby:
                    case CombatOrder.Hail:
                        break;
                }
            }

            //Make sure that the station has a go at the enemy too
            if ((_combatStation != null) && !_combatStation.Item1.IsDestroyed)
            {
                var order = GetOrder(_combatStation.Item1.Source);

                CombatUnit target = null;
                switch (order)
                {
                    case CombatOrder.Engage:
                    case CombatOrder.Rush:
                    case CombatOrder.Transports:
                    case CombatOrder.Formation:
                        target = ChooseTarget(_combatStation.Item1);
                        break;
                }

                if (target != null)
                {
                    foreach (CombatWeapon weapon in _combatStation.Item2.Where(w => w.CanFire))
                    {
                        Attack(_combatStation.Item1, target, weapon);
                    }
                }
            }

            //Decloak any ships
            foreach (var combatShip in _combatShips)
            {
                if (combatShip.Item1.IsCloaked)
                {
                    combatShip.Item1.Decloak();
                }
            } 
        }

        private CombatUnit ChooseTarget(CombatUnit attacker)
        {
            if (attacker == null)
            {
                throw new ArgumentNullException();
            }

            var attackerOrder = GetOrder(attacker.Source);

            if ((attackerOrder == CombatOrder.Hail) || (attackerOrder == CombatOrder.LandTroops) || (attackerOrder == CombatOrder.Retreat) || (attackerOrder == CombatOrder.Standby))
            {
                throw new ArgumentException("Cannot chose a target for a ship that does not have orders that require a target");
            }

            while (true) {
                switch (attackerOrder)
                {
                    case CombatOrder.Engage:
                        bool hasOppositionStation = (_combatStation != null) && !_combatStation.Item1.IsDestroyed && (_combatStation.Item1.Owner != attacker.Owner);
                        //Get a list of all of the opposition ships
                        var oppositionTargets = _combatShips.Where(cs => CombatHelper.WillEngage(attacker.Owner, cs.Item1.Owner) && !cs.Item1.IsCloaked && !cs.Item1.IsDestroyed);
                        //Only ships to target
                        if (!hasOppositionStation && (oppositionTargets.Count() > 0))
                        {
                            return oppositionTargets.First().Item1;
                        }
                        //Has both ships and station to target
                        if (hasOppositionStation && (oppositionTargets.Count() > 0))
                        {
                            if (Statistics.Random(4) == 0)
                            {
                                return _combatStation.Item1;
                            }
                            return oppositionTargets.First().Item1;
                        }
                        //Only has a station to target
                        if (hasOppositionStation)
                        {
                            return _combatStation.Item1;
                        }
                        //Nothing to target
                        return null;

                    case CombatOrder.Formation:
                        break;

                    case CombatOrder.Rush:
                        //Get a list of any opposition that are retreating
                        var oppositionRetreating = _combatShips.Where(cs => CombatHelper.WillEngage(attacker.Owner, cs.Item1.Owner) && (GetOrder(cs.Item1.Source) == CombatOrder.Retreat) && !cs.Item1.IsDestroyed);
                        //If there are any, target it
                        if (oppositionRetreating.Count() > 0)
                        {
                            return oppositionRetreating.First().Item1;
                        }
                        //Othewise target everything else (if anything left)
                        attackerOrder = CombatOrder.Engage;
                        break;

                    case CombatOrder.Transports:
                        //Get a list of all the transports
                        var oppositionTransports = _combatShips.Where(cs => CombatHelper.WillEngage(attacker.Owner, cs.Item1.Owner) && (cs.Item1.Source.OrbitalDesign.ShipType == "TRANSPORT") && !cs.Item1.IsDestroyed);
                        //If there are any, return one as the target
                        if (oppositionTransports.Count() > 0)
                        {
                            return oppositionTransports.First().Item1;
                        }
                        //Otherwise set order to engage and it will go through again
                        attackerOrder = CombatOrder.Engage;
                        break;
                }
            }
        }

        private void Attack(CombatUnit source, CombatUnit target, CombatWeapon weapon)
        {
            int accuracy = (int)(_experienceAccuracy[source.Source.ExperienceRank] * 100);

            if (target.IsDestroyed)
            {
                return;
            }

            if (Statistics.Random(100) >= (100 - accuracy))
            {
                target.TakeDamage(weapon.MaxDamage.CurrentValue);
            }
            weapon.Discharge();

            if (target.IsDestroyed)
            {
                if (_automatedCombatTracing)
                {
                    GameLog.Print("{0} was destroyed", target.Name);
                }
                CombatAssets targetAssets = GetAssets(target.Owner);
                if (target.Source is Ship)
                {
                    var ownerAssets = GetAssets(source.Owner);
                    var oppositionAssets = GetAssets(target.Owner);

                    if (!oppositionAssets.DestroyedShips.Contains(target))
                    {
                        oppositionAssets.DestroyedShips.Add(target);
                    }
                    if (target.Source.IsCombatant)
                    {
                        oppositionAssets.CombatShips.Remove(target);
                    }
                    else
                    {
                        oppositionAssets.NonCombatShips.Remove(target);
                    }
                    _combatShips.RemoveAll(cs => cs.Item1 == target);

                }
            }
        }        
    }
}<|MERGE_RESOLUTION|>--- conflicted
+++ resolved
@@ -100,13 +100,9 @@
                     case CombatOrder.Rush:
                     case CombatOrder.Transports:
                     case CombatOrder.Formation:
+                        var attackingShip = _combatShips[i].Item1;
                         var target = ChooseTarget(_combatShips[i].Item1);
-<<<<<<< HEAD
                         if (target == null && _automatedCombatTracing)
-=======
-                        var attackingShip = _combatShips[i].Item1;
-                        if (target == null)
->>>>>>> 5fa6517e
                         {
                             GameLog.Print("No target for {0}", _combatShips[i].Item1.Name);
                         }
@@ -156,14 +152,10 @@
                             {
                                 foreach (var weapon in _combatShips[i].Item2.Where(w => w.CanFire))
                                 {
-<<<<<<< HEAD
                                     if (!target.IsDestroyed)
                                     {
-                                        Attack(_combatShips[i].Item1, target, weapon);
+                                        Attack(attackingShip, target, weapon);
                                     }
-=======
-                                    Attack(attackingShip, target, weapon);
->>>>>>> 5fa6517e
                                 }
                             }
                         }

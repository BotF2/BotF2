--- conflicted
+++ resolved
@@ -38,11 +38,7 @@
 
             int maxScanStrengthOpposition = 0;
 
-<<<<<<< HEAD
             // Scouts and Cloaked ships have a special chance of retreating BEFORE round 3
-=======
-            // ScoutsCloaked ships have a special chance of retreating BEFORE round 3
->>>>>>> 3a244548
             // .... cloaked ships might be detecked and decloaked in round 2
             if (_roundNumber < 3)
             {
@@ -94,54 +90,17 @@
                 int hostileWeaponPower = hostileEmpires.Sum(e => _empireStrengths[e]);
                 int weaponRatio = friendlyWeaponPower * 10 / (hostileWeaponPower + 1);
 
-<<<<<<< HEAD
-                //Figure out whether any of the opposition ships have sensors powerful enough to penetrate our cloak If so, will be decloaked.
-                if (oppositionShips.Count() > 0 && _roundNumber == 2)
-=======
-                //if(friendlyShips.Count() == 0)
-                //{
-                //    SendUpdates();
-                //}
                 //Figure out whether any of the opposition ships have sensors powerful enough to penetrate our cloak. If so, will be decloaked.
                 if (oppositionShips.Count() > 0)
->>>>>>> 3a244548
+
                 {
                     maxScanStrengthOpposition = oppositionShips.Max(s => s.Item1.Source.OrbitalDesign.ScanStrength);
             
                     if (_combatShips[i].Item1.IsCloaked && _combatShips[i].Item1.CloakStrength < maxScanStrengthOpposition) 
                     {
-<<<<<<< HEAD
                         _combatShips[i].Item1.Decloak();
                         GameLog.Core.Combat.DebugFormat("{0} has cloak strength {1} vs maxScan {2}", _combatShips[i].Item1.Name, _combatShips[i].Item1.CloakStrength, maxScanStrengthOpposition);
                     }                    
-=======
-                    //    GameLog.Core.Combat.DebugFormat("for camouflaged ships: {0} {1} ({2}) is IsCamouflaged = {3}, (CamouflagedMeter Value = {4}, maxScanStrengthOpposition = {6})", _combatShips[i].Item1.Source.ObjectID, _combatShips[i].Item1.Source.Name, _combatShips[i].Item1.Source.Design, _combatShips[i].Item1.IsCamouflaged, _combatShips[i].Item1.Source.CamouflagedMeter.CurrentValue, _combatShips[i].Item1.Source.CloakStrength.CurrentValue, maxScanStrengthOpposition);
-                        //, _combatShips[i].Item1.Source.CamouflagedMeter.CurrentValue, _combatShips[i].Item1.Source.CloakStrength.CurrentValue
-
-                        friendlyShips.Where(s => s.Item1.Source.CloakStrength.CurrentValue < maxScanStrengthOpposition).ForEach(s => s.Item1.Decloak()); { GameLog.Core.Combat.DebugFormat("{0} is decloaking due to opposition being able to penetrate the cloak", _combatShips[i].Item1.Name); };
-                        {
-                            GameLog.Core.Combat.DebugFormat("A cloakded or ship is decloaking due to opposition being able to penetrate the cloak");
-                        }
-                        //friendlyShips.Where(s => s.Item1.Source.CamouflagedMeter.CurrentValue < maxScanStrengthOpposition).ForEach(s => s.Item1.Decamouflage());
-
-                        //{
-                        //;
-                        //{ GameLog.Core.Combat.DebugFormat("{0} {1} ({2}) is IsCamouflaged (False) = {3} (CamouflagedMeter Value = {4}, CloakStrength = {5})", _combatShips[i].Item1.Source.ObjectID, _combatShips[i].Item1.Source.Name, _combatShips[i].Item1.Source.Design, _combatShips[i].Item1.IsCamouflaged, _combatShips[i].Item1.Source.CamouflagedMeter.CurrentValue, _combatShips[i].Item1.Source.CloakStrength.CurrentValue); }
-                        //GameLog.Core.Combat.DebugFormat("A camouflaged or ship is decamouflaged due to opposition being able to penetrate the camouflage");
-                        //}
-                        //}
-
-                        //if(_combatShips[i].Item1.IsCamouflaged)
-                        //{
-                        //var removingShip = _combatShips[i].Item1;
-                        //var remove = RemoveCamouflaged(removingShip);
-                        //CombatAssets CamouflagedRemovingAssets = GetAssets(_combatShips[i].Item1.Owner);
-                        //GameLog.Core.Combat.DebugFormat("{0} {1} ({2}) CamouflagedStrength = {3}, maxScanStrengthOpposition = {4}", _combatShips[i].Item1.Source.ObjectID, _combatShips[i].Item1.Source.Name, _combatShips[i].Item1.Source.Design, _combatShips[i].Item1.CamouflagedStrength, maxScanStrengthOpposition);
-                        //    CombatAssets CamouflagedRemovingAssets = GetAssets(_combatShips[i].Item1.Owner);
-                        //    CamouflagedRemovingAssets.CombatShips.Remove(_combatShips[i].Item1);
-                        //    CamouflagedRemovingAssets.NonCombatShips.Remove(_combatShips[i].Item1);
-                    }
->>>>>>> 3a244548
                 }
 
                 //TODO: get scan power of strucutes in system and look to decloak and or decamouflage ships in system
@@ -326,10 +285,6 @@
                 {
                     combatShip.Item1.Decloak();
                 }
-<<<<<<< HEAD
-
-=======
->>>>>>> 3a244548
             }
         }
 

--- conflicted
+++ resolved
@@ -7,69 +7,32 @@
 //
 // All other rights reserved.
 
-<<<<<<< HEAD
 using System;
 using System.Collections.Generic;
 using System.Linq;
-=======
-using Supremacy.Entities;
->>>>>>> 3cda8154
 using Supremacy.Game;
 using Supremacy.Orbitals;
 using Supremacy.Types;
 using Supremacy.Utility;
-<<<<<<< HEAD
-using Wintellect.PowerCollections;
-=======
-using System;
-using System.Collections.Generic;
-
->>>>>>> 3cda8154
 
 namespace Supremacy.Combat
 {
     public sealed class AutomatedCombatEngine : CombatEngine
     {
-<<<<<<< HEAD
-=======
-        private const double BaseChanceToRetreat = 0.25;
-        private readonly Dictionary<ExperienceRank, double> _experienceAccuracy;
-        private readonly List<Tuple<CombatUnit, CombatWeapon[]>> _combatShips;
-        private Tuple<CombatUnit, CombatWeapon[]> _combatStation;
-
-        private bool _automatedCombatTracing = true;    // turn to true if you want
-        //private bool _automatedCombatTracing = false;    // turn to true if you want
-
->>>>>>> 3cda8154
         public AutomatedCombatEngine(
             List<CombatAssets> assets,
             SendCombatUpdateCallback updateCallback,
             NotifyCombatEndedCallback combatEndedCallback)
             : base(assets, updateCallback, combatEndedCallback)
         {
-<<<<<<< HEAD
-            
+
         }
-=======
-            // TODO: This looks like a waste of time, table is not going to change from one combat to the other
-            // Consider creating the table once instead
-            var accuracyTable = GameContext.Current.Tables.ShipTables["AccuracyModifiers"];
-            _experienceAccuracy = new Dictionary<ExperienceRank, double>();
-            foreach (ExperienceRank rank in EnumUtilities.GetValues<ExperienceRank>())
-            {
-                _experienceAccuracy[rank] = Number.ParseDouble(accuracyTable[rank.ToString()][0]);
-            }
-            ///////////////////
-
-            _combatShips = new List<Tuple<CombatUnit, CombatWeapon[]>>();
->>>>>>> 3cda8154
 
         protected override void ResolveCombatRoundCore()
         {
             //Recharge all of the weapons
             if (_combatStation != null)
             {
-<<<<<<< HEAD
                 foreach (var weapon in _combatStation.Item2)
                 {
                     weapon.Recharge();
@@ -81,46 +44,12 @@
                 {
                     weapon.Recharge();
                 }
-=======
-                if (civAssets.Station != null)
-                {
-                    _combatStation = new Tuple<CombatUnit, CombatWeapon[]>(
-                        civAssets.Station,
-                        CombatWeapon.CreateWeapons(civAssets.Station.Source));
-                }
-                foreach (CombatUnit shipStats in civAssets.CombatShips)
-                {
-                    _combatShips.Add(new Tuple<CombatUnit, CombatWeapon[]>(
-                        shipStats,
-                        CombatWeapon.CreateWeapons(shipStats.Source)));
-                }
-                foreach (CombatUnit shipStats in civAssets.NonCombatShips)
-                {
-                    _combatShips.Add(new Tuple<CombatUnit, CombatWeapon[]>(
-                        shipStats,
-                        CombatWeapon.CreateWeapons(shipStats.Source)));
-                }
-            }
-        }
-
-        protected override void ResolveCombatRoundCore()
-        {
-            bool combatOccurred;
-
-
-            if (_combatStation != null)
-            {
-                //GameLog.Print("_combatStation.Count={0}", _combatStation.Count);
-                for (int i = 0; i < _combatStation.Item2.Length; i++)
-                    _combatStation.Item2[i].Recharge();
->>>>>>> 3cda8154
-            }
-
-            Algorithms.RandomShuffleInPlace(_combatShips);
+            }
+
+            _combatShips.ShuffleInPlace();
 
             for (int i = 0; i < _combatShips.Count; i++)
             {
-<<<<<<< HEAD
                 var ownerAssets = GetAssets(_combatShips[i].Item1.Owner);
                 var oppositionShips = _combatShips.Where(cs => CombatHelper.WillEngage(_combatShips[i].Item1.Owner, cs.Item1.Owner));
                 var order = GetOrder(_combatShips[i].Item1.Source);
@@ -135,24 +64,6 @@
                         var attackingShip = _combatShips[i].Item1;
                         var target = ChooseTarget(_combatShips[i].Item1);
                         if (target == null && _traceCombatEngine)
-=======
-                for (int j = 0; j < _combatShips[i].Item2.Length; j++)
-                    _combatShips[i].Item2[j].Recharge();
-            }
-
-            do
-            {
-                combatOccurred = false;
-
-                _combatShips.ShuffleInPlace();
-
-                if ((_combatStation!= null) && !_combatStation.Item1.IsDestroyed )
-                {
-                    CombatUnit target = ChooseTarget(_combatStation.Item1.Owner);  // first fighting station ? ....seems so 
-                    if (target != null)
-                    {
-                        foreach (CombatWeapon weapon in _combatStation.Item2)
->>>>>>> 3cda8154
                         {
                             GameLog.Print("No target for {1} {0}", _combatShips[i].Item1.Name, _combatShips[i].Item1.Source.ObjectID);
                         }
@@ -160,23 +71,9 @@
                         {
                             if (_traceCombatEngine)
                             {
-<<<<<<< HEAD
                                 GameLog.Print("Target for {1} {0} is {2} {3}", _combatShips[i].Item1.Name, _combatShips[i].Item1.Source.ObjectID, target.Source.ObjectID, target.Name);
-=======
-                                Attack(_combatStation.Item1, target, weapon);
-                                combatOccurred = true;
-                                break;
->>>>>>> 3cda8154
-                            }
-
-<<<<<<< HEAD
-=======
-                for (int i = 0; i < _combatShips.Count; i++)
-                {
-                    CombatOrder order = GetOrder(_combatShips[i].Item1.Source);
-                    CombatAssets ownerAssets = GetAssets(_combatShips[i].Item1.Owner);
-                    CombatUnit target;
->>>>>>> 3cda8154
+                            }
+
 
                             bool assimilationSuccessful = false;
                             //If the attacker is Borg, try and assimilate before you try destroying it
@@ -190,7 +87,6 @@
                                 assimilationSuccessful = chanceToAssimilate <= (int)(BaseChanceToAssimilate * 100);
                             }
 
-<<<<<<< HEAD
                             //Perform the assimilation, but only on ships
                             if (assimilationSuccessful && target.Source is Ship)
                             {
@@ -214,22 +110,10 @@
                                     oppositionAssets.NonCombatShips.Remove(target);
                                 }
 
-=======
-                    if (order == CombatOrder.Retreat)
-                    {
-                        int chanceToRetreat = Statistics.Random(10000) % 100;
-                        if (chanceToRetreat <= (int) (BaseChanceToRetreat * 100))
-                        {
-                            ownerAssets.EscapedShips.Add(_combatShips[i].Item1);
-                            if (_combatShips[i].Item1.Source.IsCombatant)
-                            {
-                                ownerAssets.CombatShips.Remove(_combatShips[i].Item1);
->>>>>>> 3cda8154
                             }
                             //If we're not assimilating, destroy it instead :)
                             else
                             {
-<<<<<<< HEAD
                                 if (_traceCombatEngine)
                                 {
                                     GameLog.Print("{0} {1} attacking {2} {3}", attackingShip.Name, attackingShip.Source.ObjectID, target.Name, target.Source.ObjectID);
@@ -242,13 +126,9 @@
                                         PerformAttack(attackingShip, target, weapon);
                                     }
                                 }
-=======
-                                ownerAssets.NonCombatShips.Remove(_combatShips[i].Item1);
->>>>>>> 3cda8154
-                            }
-                        }
-
-<<<<<<< HEAD
+                            }
+                        }
+
                         foreach (var combatShip in _combatShips)
                         {
                             if (combatShip.Item1.IsDestroyed)
@@ -256,9 +136,6 @@
                         }
 
                         break;
-=======
-                    target = ChooseTarget(_combatShips[i].Item1.Owner);
->>>>>>> 3cda8154
 
                     case CombatOrder.Retreat:
                         //Calculate the the odds
@@ -274,31 +151,14 @@
                             retreatSuccessful = chanceToRetreat <= (int)(BaseChanceToRetreat * 100);
                         }
 
-<<<<<<< HEAD
                         //Perform the retreat
                         if (retreatSuccessful)
-=======
-                    foreach (CombatWeapon weapon in _combatShips[i].Item2)
-                    {
-                        if (weapon.CanFire)
->>>>>>> 3cda8154
                         {
                             if (_traceCombatEngine)
                             {
-<<<<<<< HEAD
                                 GameLog.Print("{0} {1} successfully retreated...", _combatShips[i].Item1.Source.ObjectID, _combatShips[i].Item1.Name);
                             }
                             if (!ownerAssets.EscapedShips.Contains(_combatShips[i].Item1))
-=======
-                                if (_combatShips[j].Item1.Source == target.Source)
-                                {
-                                    targetIndex = j;
-                                    break;
-                                }
-                            }
-                            combatOccurred = true;
-                            if (Attack(_combatShips[i].Item1, target, weapon))
->>>>>>> 3cda8154
                             {
                                 ownerAssets.EscapedShips.Add(_combatShips[i].Item1);
                             }
@@ -311,15 +171,7 @@
                                 ownerAssets.NonCombatShips.Remove(_combatShips[i].Item1);
                             }
 
-<<<<<<< HEAD
                             _combatShips.Remove(_combatShips[i]);
-=======
-            // Check for IsAssmilated and in combat with Borg
-            for (int i = 0; i < _combatShips.Count; i++)
-            {
-                CombatAssets ownerBorg = GetAssets(_combatShips[i].Item1.Owner);
-                if (ownerBorg.Owner.Name.ToString() != "Borg") continue;
->>>>>>> 3cda8154
 
                         }
                         break;
@@ -332,7 +184,8 @@
                         break;
 
                     case CombatOrder.Hail:
-                        if (_traceCombatEngine) {
+                        if (_traceCombatEngine)
+                        {
                             GameLog.Print("{0} {1} hailing...", _combatShips[i].Item1.Name, _combatShips[i].Item1.Source.ObjectID);
                         }
                         break;
@@ -340,7 +193,6 @@
                 }
             }
 
-<<<<<<< HEAD
             //Make sure that the station has a go at the enemy too
             if ((_combatStation != null) && !_combatStation.Item1.IsDestroyed)
             {
@@ -362,47 +214,6 @@
                     foreach (CombatWeapon weapon in _combatStation.Item2.Where(w => w.CanFire))
                     {
                         PerformAttack(_combatStation.Item1, target, weapon);
-=======
-            Next:
-                CombatOrder order = GetOrder(_combatShips[i].Item1.Source);
-                if (order == CombatOrder.Retreat)
-                {
-                    CombatAssets ownerAssets = GetAssets(_combatShips[i].Item1.Owner);
-                    ownerAssets.EscapedShips.Add(_combatShips[i].Item1);
-                    if (_combatShips[i].Item1.Source.IsCombatant)
-                    {
-                        ownerAssets.CombatShips.Remove(_combatShips[i].Item1);
-                    }
-                    else
-                    {
-                        ownerAssets.NonCombatShips.Remove(_combatShips[i].Item1);
-                    }
-                    _combatShips.RemoveAt(i--);
-                }
-                else if (_combatShips[i].Item1.IsCloaked)
-                {
-                    _combatShips[i].Item1.Decloak();
-                }
-
-            }
-
-            if (_automatedCombatTracing)   
-                GameLog.Print("ResolveCombatRoundCore is done...");
-        }
-
-        private CombatUnit ChooseTarget(Civilization sourceOwner)
-        {
-            CombatUnit result = null;
-            int start = Statistics.Random(_combatShips.Count);
-            for (int i = start; i < _combatShips.Count; i++)
-            {
-                if (CombatHelper.WillEngage(_combatShips[i].Item1.Owner, sourceOwner))
-                {
-                    if (!_combatShips[i].Item1.IsCloaked || (RoundNumber > 1))
-                    {
-                        result = _combatShips[i].Item1;
-                        break;
->>>>>>> 3cda8154
                     }
                 }
             }
@@ -412,30 +223,9 @@
             {
                 if (combatShip.Item1.IsCloaked)
                 {
-<<<<<<< HEAD
                     combatShip.Item1.Decloak();
                 }
-            } 
-=======
-                    if (CombatHelper.WillEngage(_combatShips[i].Item1.Owner, sourceOwner))
-                    {
-                        if (!_combatShips[i].Item1.IsCloaked || (RoundNumber > 1))
-                        {
-                            result = _combatShips[i].Item1;
-                            break;
-                        }
-                    }
-                }
-            }
-            if ((_combatStation != null)
-                && !_combatStation.Item1.IsDestroyed
-                && (sourceOwner != _combatStation.Item1.Owner)
-                && ((result == null) || (Statistics.Random(4) == 0)))
-            {
-                result = _combatStation.Item1;
-            }
-            return result;
->>>>>>> 3cda8154
+            }
         }
 
         private CombatUnit ChooseTarget(CombatUnit attacker)
@@ -447,14 +237,15 @@
 
             var attackerOrder = GetOrder(attacker.Source);
             var attackerShipOwner = attacker.Owner;
-            
+
 
             if ((attackerOrder == CombatOrder.Hail) || (attackerOrder == CombatOrder.LandTroops) || (attackerOrder == CombatOrder.Retreat) || (attackerOrder == CombatOrder.Standby))
             {
                 throw new ArgumentException("Cannot chose a target for a ship that does not have orders that require a target");
             }
 
-            while (true) {
+            while (true)
+            {
                 switch (attackerOrder)
                 {
                     case CombatOrder.Engage:
@@ -476,15 +267,8 @@
                             }
                             return oppositionShips.First().Item1;
                         }
-<<<<<<< HEAD
                         //Only has a station to target
                         if (hasOppositionStation)
-=======
-                    }
-                    for (int i = 0; i < _combatShips.Count; i++)
-                    {
-                        if (_combatShips[i].Item1.Source == target.Source)
->>>>>>> 3cda8154
                         {
                             return _combatStation.Item1;
                         }
@@ -564,15 +348,7 @@
                     }
                     else
                     {
-<<<<<<< HEAD
                         oppositionAssets.NonCombatShips.Remove(target);
-=======
-                        if (_combatShips[i].Item1.Source == target.Source)
-                        {
-                            _combatShips.RemoveAt(i);
-                            break;
-                        }
->>>>>>> 3cda8154
                     }
                     _combatShips.RemoveAll(cs => cs.Item1 == target);
                 }

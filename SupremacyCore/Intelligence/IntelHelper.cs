﻿using Supremacy.Collections;
using Supremacy.Economy;
using Supremacy.Entities;
using Supremacy.Game;
using Supremacy.Resources;
using Supremacy.Types;
using Supremacy.Universe;
using Supremacy.Utility;
using System;
using System.Collections;
using System.Collections.Generic;

namespace Supremacy.Intelligence
{
    public static class IntelHelper
    {
        private static Civilization _newTargetCiv;
        private static Civilization _newSpyCiv;
        private static UniverseObjectList<Colony> _newSpiedColonies;
        private static Dictionary<Civilization, List<Civilization>> _spiedDictionary = new Dictionary<Civilization, List<Civilization>>();
        private static List<Civilization> _spiedList = new List<Civilization>();
        private static Dictionary<Civilization, int> _defenseDictionary = new Dictionary<Civilization, int>();
        private static List<SitRepEntry> _sitReps_Temp = new List<SitRepEntry>();
        private static int _defenseAccumulatedIntelInt;
        private static int _attackAccumulatedIntelInt;
        private static CivilizationManager _localCivManager;
        public static List<Civilization> _spyingCiv_0_List;
        public static List<Civilization> _spyingCiv_1_List;
        public static List<Civilization> _spyingCiv_2_List;
        public static List<Civilization> _spyingCiv_3_List;
        public static List<Civilization> _spyingCiv_4_List;
        public static List<Civilization> _spyingCiv_5_List;
        public static List<Civilization> _spyingCiv_6_List;

        public static List<SitRepEntry> SitReps_Temp
        {
            get { return _sitReps_Temp; }
            set { _sitReps_Temp = value; }
        }
        public static UniverseObjectList<Colony> NewSpiedColonies
        {
            get { return _newSpiedColonies; }
        }
        public static Civilization NewSpyCiv
        {
            get { return _newSpyCiv; }
        }
        public static Civilization NewTargetCiv
        {
            get { return _newTargetCiv; }
        }
        public static Dictionary<Civilization, List<Civilization>> SpiedDictionary
        {
            get { return _spiedDictionary; }
        }
        public static Dictionary<Civilization, int> DefenceDictionary
        {
            get { return _defenseDictionary; }
        }
        public static CivilizationManager LocalCivManager
        {
            get { return _localCivManager; } 
        }
        public static int DefenseAccumulatedInteInt
        {
            get
            {
                _defenseAccumulatedIntelInt = GameContext.Current.CivilizationManagers[_localCivManager.Civilization].TotalIntelligenceDefenseAccumulated.CurrentValue;
                return _defenseAccumulatedIntelInt;
            }
        }
        public static int AttackingAccumulatedInteInt
        {
            get
            {
                _attackAccumulatedIntelInt = GameContext.Current.CivilizationManagers[_localCivManager.Civilization].TotalIntelligenceAttackingAccumulated.CurrentValue;
                return _attackAccumulatedIntelInt;
            }
        }
        static IntelHelper()
        {
            //_attackAccumulatedIntelInt = GameContext.Current.CivilizationManagers[_localCivManager.Civilization].TotalIntelligenceAttackingAccumulated.CurrentValue;
            //_defenseAccumulatedIntelInt = GameContext.Current.CivilizationManagers[_localCivManager.Civilization].TotalIntelligenceDefenseAccumulated.CurrentValue;
        }
        /// <summary>
        /// Using the civ manager as a param from AssetsScreen. Hope this is the local machine local player
        /// </summary>
        /// <param name="civManager"></param>
        /// <returns></returns>
        public static CivilizationManager GetLocalCiv(CivilizationManager civManager)
        {
            _localCivManager = civManager;
            return civManager;
        }
        public static void SendXSpiedY(Civilization spyCiv, Civilization spiedCiv, UniverseObjectList<Colony> colonies)
        {
            GameLog.Core.UI.DebugFormat("New spyciv = {0} spying on = {1}",spyCiv.Key, spiedCiv.Key);
            if (spyCiv == null)
                throw new ArgumentNullException("spyCiv");
            if (spiedCiv == null)
                throw new ArgumentNullException("spiedCiv");
            _spiedList.Clear();
            _newSpyCiv = spyCiv;
            _newTargetCiv = spiedCiv;
            _newSpiedColonies = colonies;
            try
            {
                _spiedDictionary[spyCiv].Add(spiedCiv);
            }
            catch
            {            
                _spiedDictionary[spyCiv] = new List<Civilization> { spiedCiv };
            }

            //for (int i = 0; i < _spiedDictionary.Keys.Count; i++)
            foreach (var _spyCivPair in _spiedDictionary)
            {
                if (_spyCivPair.Key.CivID == 0) _spyingCiv_0_List = _spiedDictionary[_spyCivPair.Key];
                if (_spyCivPair.Key.CivID == 1) _spyingCiv_1_List = _spiedDictionary[_spyCivPair.Key];
                if (_spyCivPair.Key.CivID == 2) _spyingCiv_2_List = _spiedDictionary[_spyCivPair.Key];
                if (_spyCivPair.Key.CivID == 3) _spyingCiv_3_List = _spiedDictionary[_spyCivPair.Key];
                if (_spyCivPair.Key.CivID == 4) _spyingCiv_4_List = _spiedDictionary[_spyCivPair.Key];
                if (_spyCivPair.Key.CivID == 5) _spyingCiv_5_List = _spiedDictionary[_spyCivPair.Key];
                if (_spyCivPair.Key.CivID == 6) _spyingCiv_6_List = _spiedDictionary[_spyCivPair.Key];

<<<<<<< HEAD
=======
                foreach (var _spiedCiv in _spyCivPair.Value) // _spyCiv.Value = _spiedList
                {
                    GameLog.Core.UI.DebugFormat("Content of SpyDictionary: spyCiv = {0} spying on = {1}", _spyCivPair.Key, _spiedCiv.Key);
                }
            }

>>>>>>> b6a05f32
            PopulateDefence();

        }
        private static void PopulateDefence()
        {
            _defenseDictionary.Clear();
            foreach (var spiedCiv in _spiedList)
            {
                int defenseInt = 0;      
                var spiedCivManager = GameContext.Current.CivilizationManagers[spiedCiv];
                Int32.TryParse(spiedCivManager.TotalIntelligenceDefenseAccumulated.ToString(), out defenseInt);
                _defenseDictionary.Add(spiedCiv, defenseInt);
            }
        }
        
        #region Espionage Methods

        public static void StealCredits(Colony colony, Civilization attackingCiv, Civilization attackedCiv, string blamed)
        {
            var attackedCivManager = GameContext.Current.CivilizationManagers[attackedCiv];

            var attackingCivManager = GameContext.Current.CivilizationManagers[attackingCiv];

            Meter defenseMeter = GameContext.Current.CivilizationManagers[attackedCiv].TotalIntelligenceDefenseAccumulated;
            //var attackMeter = AssetsScreenPresentationModel.UpdateAttackingAccumulated(attackingCiv);
            Meter attackMeter = GameContext.Current.CivilizationManagers[attackingCiv].TotalIntelligenceAttackingAccumulated;
            int stolenCredits = -2; // -1 = failed, -2 = not worth
            int defenseIntelligence = -2;

            if (blamed == "No one" || blamed == "Terrorists")
            {
                blamed = attackingCivManager.Civilization.ShortName;
                if (!RandomHelper.Chance(4))
                {
                    blamed = "bl_Terrorists";
                }
                else if (!RandomHelper.Chance(4))
                {
                    blamed = "bl_No one";
                }
            }

            if (NewSpyCiv == null)
                return;

            if (colony == null)
                return;

            bool ownedByPlayer = (colony.OwnerID == NewSpyCiv.CivID);
            if (ownedByPlayer)
                return;

            int ratio = GetIntelRatio(attackedCivManager);
            Int32.TryParse(attackedCivManager.TotalIntelligenceDefenseAccumulated.ToString(), out defenseIntelligence);  // TotalIntelligence of attacked civ
            if (defenseIntelligence - 1 < 0.1)
                defenseIntelligence = 2;

            //Effect of steal // value needed for SitRep
            //int removeChredits = 0;
            Int32.TryParse(attackedCivManager.Credits.ToString(), out stolenCredits);
            int attackedCreditsBefore = stolenCredits;


            if (stolenCredits < 100)  // they have not enough credits worth stealing, especially avoid negative stuff !!!
            {
                stolenCredits = -2;
                goto stolenCreditsIsMinusOne;
            }

            if (ratio < 2 || attackMeter.CurrentValue < 10)  // 
            {
                stolenCredits = -1;  // failed
                goto stolenCreditsIsMinusOne;
            }

            stolenCredits = stolenCredits / 100 * 3;  // default 3 percent

            if (!RandomHelper.Chance(2) && attackedCivManager.Treasury.CurrentLevel > 5)// Credit everything down to 1, for ratio: first value > 1 is 2, so ratio must be 2 or more
            {
                //SeeStealCredits(_newTargetCiv, "Clicked");
                stolenCredits = stolenCredits * 2; // 2 percent of their TOTAL Credits - not just income
            }
            if (ratio > 10 && !RandomHelper.Chance(3) && attackedCivManager.Treasury.CurrentLevel > 20) // Research: remaining everything down to 1, for ratio: first value > 1 is 2, so ratio must be 2 or more
            {
                if (!RandomHelper.Chance(3))
                {
                    //SeeStealCredits(_newTargetCiv, "Clicked");
                    stolenCredits = stolenCredits * 3;
                }
            }
            if (ratio > 20 && !RandomHelper.Chance(2) && attackedCivManager.Treasury.CurrentLevel > 100) // Research: remaining everything down to 1, for ratio: first value > 1 is 2, so ratio must be 2 or more
            {
               // SeeStealCredits(_newTargetCiv, "Clicked");
                stolenCredits = stolenCredits * 2;
            }
            GameLog.Core.UI.DebugFormat("**** CREDITS, The attakING Spy Civ={0} the attackED civ={1}", attackingCiv.Key, attackedCiv.Key);
            GameLog.Core.UI.DebugFormat("BEFORE: attackED civ={0}: {1} Credits", attackedCiv.Key, GameContext.Current.CivilizationManagers[attackedCiv].Credits.CurrentValue);

            GameContext.Current.CivilizationManagers[attackedCiv].Credits.AdjustCurrent(stolenCredits * -1);
            GameContext.Current.CivilizationManagers[attackedCiv].Credits.UpdateAndReset();

            GameLog.Core.UI.DebugFormat(" AFTER: attackED civ={0}: {1} Credits", attackedCiv.Key, GameContext.Current.CivilizationManagers[attackedCiv].Credits.CurrentValue);
            GameLog.Core.UI.DebugFormat("attacing accumulated ={0}", _attackAccumulatedIntelInt);

            GameLog.Core.UI.DebugFormat("BEFORE: attackING civ={0}: {1} Credits", attackingCiv.Key, GameContext.Current.CivilizationManagers[attackingCiv].Credits.CurrentValue);

            GameContext.Current.CivilizationManagers[attackingCiv].Credits.AdjustCurrent(stolenCredits);
            GameContext.Current.CivilizationManagers[attackingCiv].Credits.UpdateAndReset();

            GameLog.Core.UI.DebugFormat(" AFTER: attakING civ={0}: {1} Credits", attackingCiv.Key, GameContext.Current.CivilizationManagers[attackingCiv].Credits.CurrentValue);
            GameLog.Core.UI.DebugFormat("attacing accumulated ={0}", _attackAccumulatedIntelInt);

            // DEFENSE

            GameLog.Core.UI.DebugFormat("** DEFENSE METER INT, attakING Spy Civ={0} the attackED civ={1}", attackingCiv.Key, attackedCiv.Key);
            GameLog.Core.UI.DebugFormat("BEFORE: attackED civ={0}: defense meter {1}, accumulated ={2}",
                    attackedCiv.Key, defenseMeter.CurrentValue, DefenseAccumulatedInteInt);
            GameLog.Core.UI.DebugFormat("Before: attackING civ={0}, local civ={1}, GameContest * accululated ={2}",
                attackingCiv.Key, _localCivManager.Civilization.Key, GameContext.Current.CivilizationManagers[_localCivManager.Civilization].TotalIntelligenceDefenseAccumulated.CurrentValue);
            //GameLog.Core.UI.DebugFormat("Before: attackING civ={0}, local civ={1}, GameContest * accululated ={1}",
            //    attackingCiv.Key, _localCivManager.Civilization.Key, GameContext.Current.CivilizationManagers[_localCivManager.Civilization].TotalIntelligenceAttackingAccumulated.CurrentValue);

            defenseMeter.AdjustCurrent(defenseIntelligence /4 * -1);
            defenseMeter.UpdateAndReset();

            GameLog.Core.UI.DebugFormat(" AFTER: attackED civ={0}: defense meter {1}, accumulated ={2}",
                    attackedCiv.Key, defenseMeter.CurrentValue, DefenseAccumulatedInteInt);
            GameLog.Core.UI.DebugFormat(" After: attackING civ={0}, local civ={1}, GameContest * accululated ={2}",
                attackingCiv.Key, _localCivManager.Civilization.Key, GameContext.Current.CivilizationManagers[_localCivManager.Civilization].TotalIntelligenceDefenseAccumulated.CurrentValue);
        //GameLog.Core.UI.DebugFormat(" After: attackING civ={0}, local civ={1}, GameContest * accululated ={1}",
        //    attackingCiv.Key, _localCivManager.Civilization.Key, GameContext.Current.CivilizationManagers[_localCivManager.Civilization].TotalIntelligenceDefenseAccumulated.CurrentValue);

        //  ATTACKING

        stolenCreditsIsMinusOne:;   // pushing buttons makes 'intel costs'

            GameLog.Core.UI.DebugFormat("** ATTACK METER INT attakING Spy Civ={0} the attackED civ={1}", attackingCiv.Key, attackedCiv.Key);
            GameLog.Core.UI.DebugFormat("BEFORE: attackED civ={0}: attackED meter {1}, accumulated ={2}",
                    attackedCiv.Key, attackMeter.CurrentValue, AttackingAccumulatedInteInt);
            GameLog.Core.UI.DebugFormat("Before: attackING civ={0}, local civ={1}, GameContest * accululated ={2}",
                attackingCiv.Key, _localCivManager.Civilization.Key, GameContext.Current.CivilizationManagers[_localCivManager.Civilization].TotalIntelligenceAttackingAccumulated.CurrentValue);
            //GameLog.Core.UI.DebugFormat("Before: attackING civ={0}, local civ={1}, GameContest * accululated ={1}",
            //    attackingCiv.Key, _localCivManager.Civilization.Key, GameContext.Current.CivilizationManagers[_localCivManager.Civilization].Credits.CurrentValue);

            attackMeter.AdjustCurrent(defenseIntelligence / 2 * -1); // divided by two, it's more than on defense side
            attackMeter.UpdateAndReset();

            GameLog.Core.UI.DebugFormat(" AFTER: attackED civ={0}: attackED meter {1}, accumulated ={2}",
                    attackedCiv.Key, attackMeter.CurrentValue, AttackingAccumulatedInteInt);
            GameLog.Core.UI.DebugFormat(" After: attackING civ={0}, local civ={1}, GameContest * accululated ={2}",
                attackingCiv.Key, _localCivManager.Civilization.Key, GameContext.Current.CivilizationManagers[_localCivManager.Civilization].TotalIntelligenceAttackingAccumulated.CurrentValue);

            string affectedField = ResourceManager.GetString("SITREP_SABOTAGE_CREDITS_SABOTAGED");

            Int32.TryParse(GameContext.Current.CivilizationManagers[attackedCiv].Credits.CurrentValue.ToString(), out int newCreditsAttacked);

            GameLog.Core.UI.DebugFormat("Stolen Credits from {0}:  >>> {1} Credits", colony.Name, stolenCredits);

            _sitReps_Temp.Add(new NewSabotageSitRepEntry(
                attackedCiv, colony, affectedField, stolenCredits, newCreditsAttacked, blamed, "attackedCiv"));
            //attackedCivManager.SitRepEntries_Temp.Add(new NewSabotageSitRepEntry(
            //    attackedCiv, colony, affectedField, stolenCredits, newCreditsAttacked, blamed, "attackedCiv"));

            _sitReps_Temp.Add(new NewSabotageSitRepEntry(
                attackingCiv, colony, affectedField, stolenCredits, newCreditsAttacked, blamed, "attackingCiv"));
            //attackingCivManager.SitRepEntries_Temp.Add(new NewSabotageSitRepEntry(
            //    _newSpyCiv, colony, affectedField, stolenCredits, newCreditsAttacked, blamed, "attackingCiv"));

            int newDefenseIntelligence = 0;
            Int32.TryParse(defenseMeter.CurrentValue.ToString(), out newDefenseIntelligence);
            _defenseAccumulatedIntelInt = newDefenseIntelligence;

            int newAttackIntelligence = 0;
            Int32.TryParse(attackMeter.CurrentValue.ToString(), out newAttackIntelligence);
            _attackAccumulatedIntelInt = newAttackIntelligence;
        }
        public static void StealResearch(Colony colony, Civilization attackedCiv, string blamed)
        {
            var system = colony.System;
            var attackedCivManager = GameContext.Current.CivilizationManagers[colony.System.Owner];
            var attackingCivManager = GameContext.Current.CivilizationManagers[_newSpyCiv];
            Meter defenseMeter = GameContext.Current.CivilizationManagers[system.Owner].TotalIntelligenceDefenseAccumulated;
            Meter attackMeter = GameContext.Current.CivilizationManagers[_newSpyCiv].TotalIntelligenceAttackingAccumulated;
            int stolenResearchPoints = -2; // -1 = failed, -2 = not worth
            int defenseIntelligence = -2;

            if (blamed == "No one" || blamed == "Terrorists")
            {
                blamed = attackingCivManager.Civilization.ShortName;
                if (!RandomHelper.Chance(4))
                {
                    blamed = "bl_Terrorists";
                }
                else if (!RandomHelper.Chance(4))
                {
                    blamed = "bl_No one";
                }
            }

            if (NewSpyCiv == null)
                return;

            if (colony == null)
                return;

            bool ownedByPlayer = (colony.OwnerID == NewSpyCiv.CivID);
            if (ownedByPlayer)
                return;

            int ratio = GetIntelRatio(attackedCivManager);
            Int32.TryParse(attackedCivManager.TotalIntelligenceDefenseAccumulated.ToString(), out defenseIntelligence);  // TotalIntelligence of attacked civ
            if (defenseIntelligence - 1 < 0.1)
                defenseIntelligence = 2;

            //Effect of steal // value needed for SitRep

            // calculation stolen research points depended on defenders stuff

            Int32.TryParse(GameContext.Current.CivilizationManagers[system.Owner].Research.CumulativePoints.ToString(), out stolenResearchPoints);
            int attackedResearchCumulativePoints = stolenResearchPoints;

            if (stolenResearchPoints < 100)
            {
                stolenResearchPoints = -2;
                goto stolenResearchPointsIsMinusOne;
            }

            if (ratio < 2 || attackMeter.CurrentValue < 10)
            {
                stolenResearchPoints = -1;  // -2 for a differenz
                goto stolenResearchPointsIsMinusOne;
            }

            stolenResearchPoints = stolenResearchPoints / 100 * 1; // default JUST 1 percent

            //if (ratio < 2) stolenResearchPoints = 0; // ratio = 1 or less: no success 

            if (ratio > 1 && !RandomHelper.Chance(2)) // (Cumulative is meter) && attackedCivManager.Research.CumulativePoints > 10)// Credit everything down to 1, for ratio: first value > 1 is 2, so ratio must be 2 or more
            {
                // ToDo add to local player           
                //SeeStealResearch(_newTargetCiv, "Clicked");
                stolenResearchPoints = stolenResearchPoints * 2;  // 2 percent, but base is CumulativePoints, so all research points ever yielded
            }
            if (ratio > 10 && !RandomHelper.Chance(4))// && attackedCivManager.Treasury.CurrentLevel > 40) // Research: remaining everything down to 1, for ratio: first value > 1 is 2, so ratio must be 2 or more
            {
                //SeeStealResearch(_newTargetCiv, "Clicked");
                stolenResearchPoints = stolenResearchPoints * 3;  
            }
            if (ratio > 20 && !RandomHelper.Chance(8))// && attackedCivManager.Treasury.CurrentLevel > 100) // Research: remaining everything down to 1, for ratio: first value > 1 is 2, so ratio must be 2 or more
            {
                //SeeStealResearch(_newTargetCiv, "Clicked");
                stolenResearchPoints = stolenResearchPoints * 2;  
            }



            GameLog.Core.Intel.DebugFormat("Research ** BEFORE ** from {0}:  >>> {1} Research",
                GameContext.Current.CivilizationManagers[_newSpyCiv].Civilization.Key,
                GameContext.Current.CivilizationManagers[_newSpyCiv].Research.CumulativePoints);

            // result   // only attackingCiv = _newSpyCiv is getting a plus of research points
            if (stolenResearchPoints > 0)
                GameContext.Current.CivilizationManagers[_newSpyCiv].Research.UpdateResearch(stolenResearchPoints);


            GameLog.Core.Intel.DebugFormat("Research ** AFTER ** from {0}:  >>> {1} Research",
                GameContext.Current.CivilizationManagers[_newSpyCiv].Civilization.Key,
                GameContext.Current.CivilizationManagers[_newSpyCiv].Research.CumulativePoints);


            // handling intelligence points for attack / defence  //////////////////////////7
            GameLog.Core.Intel.DebugFormat("defenseMeter.Adjust ** BEFORE ** from {0}:  >>> {1} intelligence points",
                    GameContext.Current.CivilizationManagers[attackedCiv].Civilization.Key,
                    defenseMeter.CurrentValue);
            defenseMeter.AdjustCurrent(defenseIntelligence /4 * -1);
            defenseMeter.UpdateAndReset();
            GameLog.Core.Intel.DebugFormat("defenseMeter.Adjust ** AFTER ** from {0}:  >>> {1} intelligence points",
                    GameContext.Current.CivilizationManagers[attackedCiv].Civilization.Key,
                    defenseMeter.CurrentValue);

            //////////////////////////////////////////

            stolenResearchPointsIsMinusOne:;  // pushing buttons makes 'intel costs'

            GameLog.Core.Intel.DebugFormat("attackMeter.Adjust ** BEFORE ** from {0}:  >>> {1} intelligence points",
                    GameContext.Current.CivilizationManagers[_newSpyCiv].Civilization.Key,
                    attackMeter.CurrentValue);
            attackMeter.AdjustCurrent(defenseIntelligence / 2 * -1); // devided by two, it's more than on defense side
            attackMeter.UpdateAndReset();
            GameLog.Core.Intel.DebugFormat("attackMeter.Adjust ** AFTER ** from {0}:  >>> {1} intelligence points",
                    GameContext.Current.CivilizationManagers[_newSpyCiv].Civilization.Key,
                    attackMeter.CurrentValue);




            string affectedField = ResourceManager.GetString("SITREP_SABOTAGE_RESEARCH_SABOTAGED"); 

            GameLog.Core.Intel.DebugFormat("Research stolen at {0}: {1} stolenResearchPoints", system.Name, stolenResearchPoints);

            Int32.TryParse(GameContext.Current.CivilizationManagers[system.Owner].Research.CumulativePoints.ToString(), out int newResearchCumulative);



            _sitReps_Temp.Add(new NewSabotageSitRepEntry(_newSpyCiv, system.Colony, 
                    affectedField, stolenResearchPoints,
                    newResearchCumulative, blamed, "attackingCiv"));

            int newDefenseIntelligence = 0;
            Int32.TryParse(defenseMeter.CurrentValue.ToString(), out newDefenseIntelligence);
            _defenseAccumulatedIntelInt = newDefenseIntelligence;

            int newAttackIntelligence = 0;
            Int32.TryParse(attackMeter.CurrentValue.ToString(), out newAttackIntelligence);
            _attackAccumulatedIntelInt = newAttackIntelligence;

            // no info to attacked civ
        }
        public static void SabotageFood(Colony colony, Civilization attackedCiv, string blamed)
        {
            var system = colony.System;
            var attackedCivManager = GameContext.Current.CivilizationManagers[colony.System.Owner];
            var attackingCivManager = GameContext.Current.CivilizationManagers[_newSpyCiv];
            Meter defenseMeter = GameContext.Current.CivilizationManagers[system.Owner].TotalIntelligenceDefenseAccumulated;
            Meter attackMeter = GameContext.Current.CivilizationManagers[_newSpyCiv].TotalIntelligenceAttackingAccumulated;
            int removeFoodFacilities = -2;  // -1 = failed, -2 = not worth
            int defenseIntelligence = -2;


            if (blamed == "No one" || blamed == "Terrorists")
            {
                blamed = "bl_" + attackingCivManager.Civilization.ShortName;
                if (!RandomHelper.Chance(4))
                {
                    blamed = "bl_Terrorists";
                }
                else if (!RandomHelper.Chance(4))
                {
                    blamed = "bl_No one";
                }
            }

            if (NewSpyCiv == null)
                return;

            if (colony == null)
                return;

            bool ownedByPlayer = (colony.OwnerID == NewSpyCiv.CivID);
            if (ownedByPlayer)
                return;

            int ratio = GetIntelRatio(attackedCivManager);

            if (ratio < 2 || attackMeter.CurrentValue < 10)
            {
                removeFoodFacilities = -1;
                goto NoActionFood;
            }

            GameLog.Core.Intel.DebugFormat("{1} ({0}) at {2} (sabotaged): Food={3} out of facilities={4}, in total={5}",
                system.Owner, system.Name, system.Location,
                system.Colony.NetFood,
                system.Colony.GetActiveFacilities(ProductionCategory.Food),
                system.Colony.GetTotalFacilities(ProductionCategory.Food));
            GameLog.Core.Intel.DebugFormat("Sabotage Food to {0}: TotalFoodFacilities before={1}",
                system.Name, colony.GetTotalFacilities(ProductionCategory.Food));

            //Effect of sabotage // value needed for SitRep


            //if ratio > 1 than remove one more  FoodFacility
            if (ratio > 1 /*&& !RandomHelper.Chance(2) */&& colony.GetTotalFacilities(ProductionCategory.Food) > 1)// Food: remaining everything down to 1, for ratio: first value > 1 is 2, so ratio must be 2 or more
            {
                removeFoodFacilities = 1;
                colony.RemoveFacilities(ProductionCategory.Food, 1);
            }

            //if ratio > 2 than remove one more  FoodFacility
            if (ratio > 10 && !RandomHelper.Chance(4) && system.Colony.GetTotalFacilities(ProductionCategory.Food) > 2)// Food: remaining everything down to 1, for ratio: first value > 1 is 2, so ratio must be 2 or more
            {
                removeFoodFacilities += 1;  //  2 and one from before
                system.Colony.RemoveFacilities(ProductionCategory.Food, 1);
            }

            // if ratio > 3 than remove one more  FoodFacility
            if (ratio > 20 && !RandomHelper.Chance(4) && system.Colony.GetTotalFacilities(ProductionCategory.Food) > 3)// Food: remaining everything down to 1, for ratio: first value > 1 is 2, so ratio must be 2 or more
            {
                removeFoodFacilities += 1;  //   3 and 3 from before = 6 in total , max 6 should be enough for one sabotage ship
                system.Colony.RemoveFacilities(ProductionCategory.Food, 1);
            }

            Int32.TryParse(attackedCivManager.TotalIntelligenceDefenseAccumulated.ToString(), out defenseIntelligence);  // TotalIntelligence of attacked civ
            // handling intelligence points for attack / defence  //////////////////////////7
            GameLog.Core.Intel.DebugFormat("defenseMeter.Adjust ** BEFORE ** from {0}:  >>> {1} intelligence points",
                    GameContext.Current.CivilizationManagers[attackedCiv].Civilization.Key,
                    defenseMeter.CurrentValue);
            defenseMeter.AdjustCurrent(defenseIntelligence /4 * -1);
            defenseMeter.UpdateAndReset();
            GameLog.Core.Intel.DebugFormat("defenseMeter.Adjust ** AFTER ** from {0}:  >>> {1} intelligence points",
                    GameContext.Current.CivilizationManagers[attackedCiv].Civilization.Key,
                    defenseMeter.CurrentValue);

            //////////////////////////////////////////7

            NoActionFood:;   // pushing buttons makes 'intel costs'

            GameLog.Core.Intel.DebugFormat("attackMeter.Adjust ** BEFORE ** from {0}:  >>> {1} intelligence points",
                    GameContext.Current.CivilizationManagers[_newSpyCiv].Civilization.Key,
                    attackMeter.CurrentValue);
            attackMeter.AdjustCurrent(defenseIntelligence / 2 * -1); // devided by two, it's more than on defense side
            attackMeter.UpdateAndReset();
            GameLog.Core.Intel.DebugFormat("attackMeter.Adjust ** AFTER ** from {0}:  >>> {1} intelligence points",
                    GameContext.Current.CivilizationManagers[_newSpyCiv].Civilization.Key,
                    attackMeter.CurrentValue);


            GameLog.Core.Intel.DebugFormat("Sabotage Food at {0}: TotalFoodFacilities after={1}", system.Name, colony.GetTotalFacilities(ProductionCategory.Food));



            string affectedField = ResourceManager.GetString("SITREP_SABOTAGE_FACILITIES_SABOTAGED_FOOD");

            _sitReps_Temp.Add(new NewSabotageSitRepEntry(
                attackedCiv, system.Colony, affectedField, removeFoodFacilities, system.Colony.GetTotalFacilities(ProductionCategory.Food), blamed, "attackedCiv"));

            //attackedCivManager.SitRepEntries_Temp.Add(new NewSabotageSitRepEntry(
            //    attackedCiv, system.Colony, affectedField, removeFoodFacilities, system.Colony.GetTotalFacilities(ProductionCategory.Food), blamed, "attackedCiv"));

            _sitReps_Temp.Add(new NewSabotageSitRepEntry(
                _newSpyCiv, colony, affectedField, removeFoodFacilities, colony.GetTotalFacilities(ProductionCategory.Food), blamed, "attackingCiv"));

            int newDefenseIntelligence = 0;
            Int32.TryParse(defenseMeter.CurrentValue.ToString(), out newDefenseIntelligence);
            _defenseAccumulatedIntelInt = newDefenseIntelligence;

            int newAttackIntelligence = 0;
            Int32.TryParse(attackMeter.CurrentValue.ToString(), out newAttackIntelligence);
            _attackAccumulatedIntelInt = newAttackIntelligence;
        }
        public static void SabotageEnergy(Colony colony, Civilization attackedCiv, string blamed)
        {
            //var system = colony.System;
            var attackedCivManager = GameContext.Current.CivilizationManagers[attackedCiv];
            var attackingCivManager = GameContext.Current.CivilizationManagers[_newSpyCiv];
            Meter defenseMeter = GameContext.Current.CivilizationManagers[colony.Owner].TotalIntelligenceDefenseAccumulated;
            Meter attackMeter = GameContext.Current.CivilizationManagers[_newSpyCiv].TotalIntelligenceAttackingAccumulated;
            int removeEnergyFacilities = -2;
            int defenseIntelligence = -2;


            if (blamed == "No one" || blamed == "Terrorists")
            {
                blamed = attackingCivManager.Civilization.ShortName;
                if (!RandomHelper.Chance(4))
                {
                    blamed = "bl_Terrorists";
                }
                else if (!RandomHelper.Chance(4))
                {
                    blamed = "bl_No one";
                }
            }

            if (NewSpyCiv == null)
                return;

            if (colony == null)
                return;

            bool ownedByPlayer = (colony.OwnerID == NewSpyCiv.CivID);
            if (ownedByPlayer)
                return;

            int ratio = GetIntelRatio(attackedCivManager);
            if (ratio < 2)
            {
                removeEnergyFacilities = -1;
                goto NoActionEnergy;
            }

            Int32.TryParse(attackedCivManager.TotalIntelligenceDefenseAccumulated.ToString(), out defenseIntelligence);  // TotalIntelligence of attacked civ
            if (defenseIntelligence - 1 < 0.1)
                defenseIntelligence = 2;

            //Effect of sabotage // value needed for SitRep

            //if ratio > 1 than remove one more  EnergyFacility
            if (ratio > 1 /*&& RandomHelper.Chance(4)*/ && colony.GetTotalFacilities(ProductionCategory.Energy) > 2)// Energy: remaining everything down to 1, for ratio: first value > 1 is 2, so ratio must be 2 or more
            {
                removeEnergyFacilities = 1;
                colony.RemoveFacilities(ProductionCategory.Energy, 1);
            }

            //if ratio > 2 than remove one more  EnergyFacility
            if (ratio > 10 && !RandomHelper.Chance(4) && colony.GetTotalFacilities(ProductionCategory.Energy) > 2)// Energy: remaining everything down to 1, for ratio: first value > 1 is 2, so ratio must be 2 or more
            {
                removeEnergyFacilities += 1;  //  2 and one from before
                colony.RemoveFacilities(ProductionCategory.Energy, 1);
            }

            // if ratio > 3 than remove one more  EnergyFacility
            if (ratio > 20 && !RandomHelper.Chance(2) && colony.GetTotalFacilities(ProductionCategory.Energy) > 2)// Energy: remaining everything down to 1, for ratio: first value > 1 is 2, so ratio must be 2 or more
            {
                removeEnergyFacilities = 3;  //   3 and 3 from before = 6 in total , max 6 should be enough for one sabotage ship
                colony.RemoveFacilities(ProductionCategory.Energy, 1);
            }
            //_removedEnergyFacilities = removeEnergyFacilities;

            // handling intelligence points for attack / defence  //////////////////////////7
            GameLog.Core.Intel.DebugFormat("defenseMeter.Adjust ** BEFORE ** from {0}:  >>> {1} intelligence points",
                    GameContext.Current.CivilizationManagers[attackedCiv].Civilization.Key,
                    defenseMeter.CurrentValue);
            defenseMeter.AdjustCurrent(defenseIntelligence /4 * -1);
            defenseMeter.UpdateAndReset();
            GameLog.Core.Intel.DebugFormat("defenseMeter.Adjust ** AFTER ** from {0}:  >>> {1} intelligence points",
                    GameContext.Current.CivilizationManagers[attackedCiv].Civilization.Key,
                    defenseMeter.CurrentValue);

            //////////////////////////////////////////7

            NoActionEnergy:;  // pushing buttons makes 'intel costs'

            GameLog.Core.Intel.DebugFormat("attackMeter.Adjust ** BEFORE ** from {0}:  >>> {1} intelligence points",
                    GameContext.Current.CivilizationManagers[_newSpyCiv].Civilization.Key,
                    attackMeter.CurrentValue);
            attackMeter.AdjustCurrent(defenseIntelligence / 2 * -1); // devided by two, it's more than on defense side
            attackMeter.UpdateAndReset();
            GameLog.Core.Intel.DebugFormat("attackMeter.Adjust ** AFTER ** from {0}:  >>> {1} intelligence points",
                    GameContext.Current.CivilizationManagers[_newSpyCiv].Civilization.Key,
                    attackMeter.CurrentValue);



            string affectedField = ResourceManager.GetString("SITREP_SABOTAGE_FACILITIES_SABOTAGED_ENERGY"); 

            GameLog.Core.Intel.DebugFormat("Sabotage Energy at {0}: TotalEnergyFacilities after={1}", colony.Name, colony.GetTotalFacilities(ProductionCategory.Energy));

            _sitReps_Temp.Add(new NewSabotageSitRepEntry(
                attackedCiv, colony, affectedField, removeEnergyFacilities, colony.GetTotalFacilities(ProductionCategory.Energy), blamed, "attackedCiv"));
            //attackedCivManager.SitRepEntries_Temp.Add(new NewSabotageSitRepEntry(
            //    attackedCiv, colony, affectedField, removeEnergyFacilities, colony.GetTotalFacilities(ProductionCategory.Energy), blamed, "attackedCiv"));

            _sitReps_Temp.Add(new NewSabotageSitRepEntry(
                _newSpyCiv, colony, affectedField, removeEnergyFacilities, colony.GetTotalFacilities(ProductionCategory.Energy), blamed, "attackingCiv"));
            //attackingCivManager.SitRepEntries_Temp.Add(new NewSabotageSitRepEntry(
            //    _newSpyCiv, colony, affectedField, removeEnergyFacilities, colony.GetTotalFacilities(ProductionCategory.Energy), blamed, "attackingCiv"));

            int newDefenseIntelligence = 0;
            Int32.TryParse(defenseMeter.CurrentValue.ToString(), out newDefenseIntelligence);
            _defenseAccumulatedIntelInt = newDefenseIntelligence;

            int newAttackIntelligence = 0;
            Int32.TryParse(attackMeter.CurrentValue.ToString(), out newAttackIntelligence);
            _attackAccumulatedIntelInt = newAttackIntelligence;
        }

        public static void SabotageIndustry(Colony colony, Civilization attackedCiv, string blamed)
        {
            //GameLog.Core.Intel.DebugFormat("##### Sabotage Industry not implemented yet");
            //GameLog.Core.UI.DebugFormat("IntelHelper SabotageIndustry at line 390");

            var system = colony.System;
            var attackedCivManager = GameContext.Current.CivilizationManagers[colony.System.Owner];
            var attackingCivManager = GameContext.Current.CivilizationManagers[_newSpyCiv];
            Meter defenseMeter = GameContext.Current.CivilizationManagers[system.Owner].TotalIntelligenceDefenseAccumulated;
            Meter attackMeter = GameContext.Current.CivilizationManagers[_newSpyCiv].TotalIntelligenceAttackingAccumulated;
            int removeIndustryFacilities = -2; // -1 = failed, -2 = not worth
            int defenseIntelligence = -2;

            if (blamed == "No one" || blamed == "Terrorists")
            {
                blamed = attackingCivManager.Civilization.ShortName;
                if (!RandomHelper.Chance(4))
                {
                    blamed = "bl_Terrorists";
                }
                else if (!RandomHelper.Chance(4))
                {
                    blamed = "bl_No one";
                }
            }

            if (NewSpyCiv == null)
                return;

            if (colony == null)
                return;

            bool ownedByPlayer = (colony.OwnerID == NewSpyCiv.CivID);
            if (ownedByPlayer)
                return;
            int ratio = GetIntelRatio(attackedCivManager);
            if (ratio < 2)
            {
                removeIndustryFacilities = -1;
                goto NoActionIndustry;
            }

            Int32.TryParse(attackedCivManager.TotalIntelligenceDefenseAccumulated.ToString(), out defenseIntelligence);  // TotalIntelligence of attacked civ
            if (defenseIntelligence - 1 < 0.1)
                defenseIntelligence = 2;

            //Effect of sabotage // value needed for SitRep


            //if ratio > 1 than remove one more  IndustryFacility
            if (ratio > 1 /*&& !RandomHelper.Chance(2)*/ && colony.GetTotalFacilities(ProductionCategory.Industry) > 1)// Industry: remaining everything down to 1, for ratio: first value > 1 is 2, so ratio must be 2 or more
            {
                removeIndustryFacilities = 1;
                colony.RemoveFacilities(ProductionCategory.Industry, 1);
            }

            //if ratio > 2 than remove one more  IndustryFacility
            if (ratio > 10 && !RandomHelper.Chance(4) && system.Colony.GetTotalFacilities(ProductionCategory.Industry) > 2)// Industry: remaining everything down to 1, for ratio: first value > 1 is 2, so ratio must be 2 or more
            {
                removeIndustryFacilities += 1;  //  2 and one from before
                system.Colony.RemoveFacilities(ProductionCategory.Industry, 1);
            }

            // if ratio > 3 than remove one more  IndustryFacility
            if (ratio > 20 && !RandomHelper.Chance(6) && system.Colony.GetTotalFacilities(ProductionCategory.Industry) > 3)// Industry: remaining everything down to 1, for ratio: first value > 1 is 2, so ratio must be 2 or more
            {
                removeIndustryFacilities += 1;  //   3 and 3 from before = 6 in total , max 6 should be enough for one sabotage ship
                system.Colony.RemoveFacilities(ProductionCategory.Industry, 1);
            }

            // handling intelligence points for attack / defence  //////////////////////////7
            GameLog.Core.Intel.DebugFormat("defenseMeter.Adjust ** BEFORE ** from {0}:  >>> {1} intelligence points",
                    GameContext.Current.CivilizationManagers[attackedCiv].Civilization.Key,
                    defenseMeter.CurrentValue);
            defenseMeter.AdjustCurrent(defenseIntelligence /4 * -1);
            defenseMeter.UpdateAndReset();
            GameLog.Core.Intel.DebugFormat("defenseMeter.Adjust ** AFTER ** from {0}:  >>> {1} intelligence points",
                    GameContext.Current.CivilizationManagers[attackedCiv].Civilization.Key,
                    defenseMeter.CurrentValue);

            //////////////////////////////////////////7

            NoActionIndustry:;   // pushing buttons makes 'intel costs'

            GameLog.Core.Intel.DebugFormat("attackMeter.Adjust ** BEFORE ** from {0}:  >>> {1} intelligence points",
                    GameContext.Current.CivilizationManagers[_newSpyCiv].Civilization.Key,
                    attackMeter.CurrentValue);
            attackMeter.AdjustCurrent(defenseIntelligence / 2 * -1); // devided by two, it's more than on defense side
            attackMeter.UpdateAndReset();
            GameLog.Core.Intel.DebugFormat("attackMeter.Adjust ** AFTER ** from {0}:  >>> {1} intelligence points",
                    GameContext.Current.CivilizationManagers[_newSpyCiv].Civilization.Key,
                    attackMeter.CurrentValue);

            string affectedField = ResourceManager.GetString("SITREP_SABOTAGE_FACILITIES_SABOTAGED_INDUSTRY");

            GameLog.Core.Intel.DebugFormat("Sabotage Industry at {0}: TotalIndustryFacilities after={1}", system.Name, colony.GetTotalFacilities(ProductionCategory.Industry));

            _sitReps_Temp.Add(new NewSabotageSitRepEntry(
                attackedCiv, system.Colony, affectedField, removeIndustryFacilities, system.Colony.GetTotalFacilities(ProductionCategory.Industry), blamed, "attackedCiv"));
            //attackedCivManager.SitRepEntries_Temp.Add(new NewSabotageSitRepEntry(
            //    attackedCiv, system.Colony, affectedField, removeIndustryFacilities, system.Colony.GetTotalFacilities(ProductionCategory.Industry), blamed, "attackedCiv"));

            _sitReps_Temp.Add(new NewSabotageSitRepEntry(
                _newSpyCiv, system.Colony, affectedField, removeIndustryFacilities, system.Colony.GetTotalFacilities(ProductionCategory.Industry), blamed, "attackingCiv"));
            //attackingCivManager.SitRepEntries_Temp.Add(new NewSabotageSitRepEntry(
            //    _newSpyCiv, system.Colony, affectedField, removeIndustryFacilities, system.Colony.GetTotalFacilities(ProductionCategory.Industry), blamed, "attackingCiv"));

            int newDefenseIntelligence = 0;
            Int32.TryParse(defenseMeter.CurrentValue.ToString(), out newDefenseIntelligence);
            _defenseAccumulatedIntelInt += newDefenseIntelligence;

            int newAttackIntelligence = 0;
            Int32.TryParse(attackMeter.CurrentValue.ToString(), out newAttackIntelligence);
            _attackAccumulatedIntelInt = newAttackIntelligence;
        }
        public static int GetIntelRatio(CivilizationManager attackedCivManager)
        {
            int ratio = -1;
            Int32.TryParse(attackedCivManager.TotalIntelligenceDefenseAccumulated.ToString(), out int defenseIntelligence);  // TotalIntelligence of attacked civ
            if (defenseIntelligence - 1 < 0.1)
                defenseIntelligence = 2;

            Int32.TryParse(GameContext.Current.CivilizationManagers[NewSpyCiv].TotalIntelligenceAttackingAccumulated.ToString(), out int attackingIntelligence);  // TotalIntelligence of attacked civ
            if (attackingIntelligence - 1 < 0.1)
                attackingIntelligence = 1;

            attackingIntelligence = 1 * attackingIntelligence;// multiplied with 1000 - just for increase attacking Intelligence

            ratio = attackingIntelligence / defenseIntelligence; 
            if (ratio < 2)
                ratio = 1;

            GameLog.Core.Intel.DebugFormat("Intelligence attacking = {0}, defense = {1}, Ratio = {2}", attackingIntelligence, defenseIntelligence, ratio);

            return ratio;
        }
    }
<<<<<<< HEAD
        #endregion
    
=======
        #endregion 
>>>>>>> b6a05f32
}<|MERGE_RESOLUTION|>--- conflicted
+++ resolved
@@ -1,4 +1,4 @@
-﻿using Supremacy.Collections;
+using Supremacy.Collections;
 using Supremacy.Economy;
 using Supremacy.Entities;
 using Supremacy.Game;
@@ -123,15 +123,12 @@
                 if (_spyCivPair.Key.CivID == 5) _spyingCiv_5_List = _spiedDictionary[_spyCivPair.Key];
                 if (_spyCivPair.Key.CivID == 6) _spyingCiv_6_List = _spiedDictionary[_spyCivPair.Key];
 
-<<<<<<< HEAD
-=======
                 foreach (var _spiedCiv in _spyCivPair.Value) // _spyCiv.Value = _spiedList
                 {
                     GameLog.Core.UI.DebugFormat("Content of SpyDictionary: spyCiv = {0} spying on = {1}", _spyCivPair.Key, _spiedCiv.Key);
                 }
             }
 
->>>>>>> b6a05f32
             PopulateDefence();
 
         }
@@ -826,10 +823,5 @@
             return ratio;
         }
     }
-<<<<<<< HEAD
         #endregion
-    
-=======
-        #endregion 
->>>>>>> b6a05f32
 }
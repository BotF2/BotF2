﻿<?xml version="1.0" encoding="utf-8"?>
<Project DefaultTargets="Build" xmlns="http://schemas.microsoft.com/developer/msbuild/2003" ToolsVersion="12.0">
  <PropertyGroup>
    <Configuration Condition=" '$(Configuration)' == '' ">Debug</Configuration>
    <Platform Condition=" '$(Platform)' == '' ">AnyCPU</Platform>
    <ProductVersion>10.0.20506</ProductVersion>
    <SchemaVersion>2.0</SchemaVersion>
    <ProjectGuid>{04E34C27-6942-4EA8-93FF-DF3C4026B22A}</ProjectGuid>
    <OutputType>Library</OutputType>
    <AppDesignerFolder>Properties</AppDesignerFolder>
    <RootNamespace>Supremacy</RootNamespace>
    <AssemblyName>SupremacyCore</AssemblyName>
    <SccProjectName>
    </SccProjectName>
    <SccLocalPath>
    </SccLocalPath>
    <SccAuxPath>
    </SccAuxPath>
    <SccProvider>
    </SccProvider>
    <StartupObject>
    </StartupObject>
    <SignAssembly>false</SignAssembly>
    <AssemblyOriginatorKeyFile>..\Common\Supremacy.snk</AssemblyOriginatorKeyFile>
    <FileUpgradeFlags>
    </FileUpgradeFlags>
    <OldToolsVersion>3.5</OldToolsVersion>
    <UpgradeBackupLocation>
    </UpgradeBackupLocation>
    <TargetFrameworkVersion>v4.8</TargetFrameworkVersion>
    <CodeContractsAssemblyMode>0</CodeContractsAssemblyMode>
    <TargetFrameworkProfile />
  </PropertyGroup>
  <PropertyGroup Condition=" '$(Configuration)|$(Platform)' == 'Debug|AnyCPU' ">
    <DebugSymbols>true</DebugSymbols>
    <DebugType>full</DebugType>
    <Optimize>false</Optimize>
    <OutputPath>..\bin\Debug\lib\</OutputPath>
    <DefineConstants>DEBUG;TRACE</DefineConstants>
    <ErrorReport>prompt</ErrorReport>
    <WarningLevel>4</WarningLevel>
    <DocumentationFile>
    </DocumentationFile>
    <AllowUnsafeBlocks>true</AllowUnsafeBlocks>
    <PlatformTarget>AnyCPU</PlatformTarget>
    <CodeContractsEnableRuntimeChecking>True</CodeContractsEnableRuntimeChecking>
    <CodeContractsRuntimeOnlyPublicSurface>False</CodeContractsRuntimeOnlyPublicSurface>
    <CodeContractsRuntimeThrowOnFailure>True</CodeContractsRuntimeThrowOnFailure>
    <CodeContractsRuntimeCallSiteRequires>False</CodeContractsRuntimeCallSiteRequires>
    <CodeContractsRunCodeAnalysis>False</CodeContractsRunCodeAnalysis>
    <CodeContractsNonNullObligations>False</CodeContractsNonNullObligations>
    <CodeContractsBoundsObligations>False</CodeContractsBoundsObligations>
    <CodeContractsArithmeticObligations>False</CodeContractsArithmeticObligations>
    <CodeContractsContainerAnalysis>False</CodeContractsContainerAnalysis>
    <CodeContractsRedundantAssumptions>False</CodeContractsRedundantAssumptions>
    <CodeContractsRunInBackground>True</CodeContractsRunInBackground>
    <CodeContractsShowSquigglies>False</CodeContractsShowSquigglies>
    <CodeContractsUseBaseLine>False</CodeContractsUseBaseLine>
    <CodeContractsEmitXMLDocs>True</CodeContractsEmitXMLDocs>
    <CodeContractsCustomRewriterAssembly />
    <CodeContractsCustomRewriterClass />
    <CodeContractsLibPaths />
    <CodeContractsExtraRewriteOptions />
    <CodeContractsExtraAnalysisOptions />
    <CodeContractsBaseLineFile />
    <CodeContractsCacheAnalysisResults>False</CodeContractsCacheAnalysisResults>
    <CodeContractsRuntimeCheckingLevel>ReleaseRequires</CodeContractsRuntimeCheckingLevel>
    <CodeContractsReferenceAssembly>Build</CodeContractsReferenceAssembly>
    <Prefer32Bit>false</Prefer32Bit>
  </PropertyGroup>
  <PropertyGroup Condition=" '$(Configuration)|$(Platform)' == 'Release|AnyCPU' ">
    <DebugType>none</DebugType>
    <Optimize>true</Optimize>
    <OutputPath>..\bin\Release\lib\</OutputPath>
    <DefineConstants>TRACE</DefineConstants>
    <ErrorReport>prompt</ErrorReport>
    <WarningLevel>4</WarningLevel>
    <AllowUnsafeBlocks>true</AllowUnsafeBlocks>
    <UseVSHostingProcess>false</UseVSHostingProcess>
    <Prefer32Bit>false</Prefer32Bit>
    <PlatformTarget>x86</PlatformTarget>
  </PropertyGroup>
  <ItemGroup>
    <Reference Include="C5, Version=2.5.0.0, Culture=neutral, PublicKeyToken=282361b99ded7e8e, processorArchitecture=MSIL">
      <HintPath>..\packages\C5.2.5.3\lib\net45\C5.dll</HintPath>
    </Reference>
    <Reference Include="ConcurrentHashtable, Version=1.3.3.0, Culture=neutral, PublicKeyToken=17752bf2fea97f73, processorArchitecture=MSIL">
      <SpecificVersion>False</SpecificVersion>
      <HintPath>..\Common\ConcurrentHashtable.dll</HintPath>
      <Private>False</Private>
    </Reference>
    <Reference Include="log4net, Version=2.0.12.0, Culture=neutral, PublicKeyToken=669e0ddf0bb1aa2a, processorArchitecture=MSIL">
      <HintPath>..\packages\log4net.2.0.12\lib\net45\log4net.dll</HintPath>
<<<<<<< HEAD
    </Reference>
    <Reference Include="Microsoft.CSharp" />
    <Reference Include="Microsoft.Practices.Composite.UnityExtensions, Version=2.0.0.0, Culture=neutral, processorArchitecture=MSIL">
      <SpecificVersion>False</SpecificVersion>
      <HintPath>..\Common\Microsoft.Practices.Composite.UnityExtensions.dll</HintPath>
      <Private>False</Private>
    </Reference>
    <Reference Include="Microsoft.Practices.ObjectBuilder2, Version=2.1.0.0, Culture=neutral, PublicKeyToken=31bf3856ad364e35, processorArchitecture=MSIL">
      <SpecificVersion>False</SpecificVersion>
      <HintPath>..\Common\Microsoft.Practices.ObjectBuilder2.dll</HintPath>
      <Private>False</Private>
    </Reference>
    <Reference Include="Microsoft.Practices.ServiceLocation, Version=1.0.0.0, Culture=neutral, PublicKeyToken=31bf3856ad364e35, processorArchitecture=MSIL">
      <SpecificVersion>False</SpecificVersion>
      <HintPath>..\Common\Microsoft.Practices.ServiceLocation.dll</HintPath>
      <Private>False</Private>
    </Reference>
    <Reference Include="Microsoft.Practices.Unity, Version=1.1.0.0, Culture=neutral, PublicKeyToken=31bf3856ad364e35, processorArchitecture=MSIL">
      <SpecificVersion>False</SpecificVersion>
      <HintPath>..\Common\Microsoft.Practices.Unity.dll</HintPath>
      <Private>False</Private>
    </Reference>
    <Reference Include="Microsoft.Scripting">
      <HintPath>..\Common\Microsoft.Scripting.dll</HintPath>
      <Private>False</Private>
    </Reference>
    <Reference Include="Obtics, Version=1.0.13.0, Culture=neutral, PublicKeyToken=17752bf2fea97f73, processorArchitecture=MSIL">
      <SpecificVersion>False</SpecificVersion>
      <HintPath>..\Common\Obtics.dll</HintPath>
      <Private>False</Private>
    </Reference>
    <Reference Include="PresentationCore" />
    <Reference Include="PresentationFramework" />
    <Reference Include="System" />
    <Reference Include="System.Configuration" />
    <Reference Include="System.Core">
      <RequiredTargetFramework>3.5</RequiredTargetFramework>
    </Reference>
    <Reference Include="System.CoreEx, Version=1.0.4.0, Culture=neutral, PublicKeyToken=31bf3856ad364e35, processorArchitecture=MSIL">
      <SpecificVersion>False</SpecificVersion>
      <HintPath>..\Common\System.CoreEx.dll</HintPath>
      <Private>False</Private>
    </Reference>
    <Reference Include="System.Data" />
    <Reference Include="System.Data.DataSetExtensions">
      <RequiredTargetFramework>3.5</RequiredTargetFramework>
    </Reference>
    <Reference Include="System.Data.Linq">
      <RequiredTargetFramework>3.5</RequiredTargetFramework>
    </Reference>
    <Reference Include="System.Interactive, Version=1.0.4.0, Culture=neutral, PublicKeyToken=31bf3856ad364e35, processorArchitecture=MSIL">
      <SpecificVersion>False</SpecificVersion>
      <HintPath>..\Common\System.Interactive.dll</HintPath>
      <Private>False</Private>
    </Reference>
    <Reference Include="System.Reactive, Version=1.0.4.0, Culture=neutral, PublicKeyToken=31bf3856ad364e35, processorArchitecture=MSIL">
      <SpecificVersion>False</SpecificVersion>
      <HintPath>..\Common\System.Reactive.dll</HintPath>
      <Private>False</Private>
    </Reference>
    <Reference Include="System.Runtime.Serialization">
      <RequiredTargetFramework>3.0</RequiredTargetFramework>
    </Reference>
    <Reference Include="System.Transactions" />
    <Reference Include="System.ValueTuple, Version=4.0.3.0, Culture=neutral, PublicKeyToken=cc7b13ffcd2ddd51, processorArchitecture=MSIL">
      <HintPath>..\packages\System.ValueTuple.4.5.0\lib\net461\System.ValueTuple.dll</HintPath>
    </Reference>
    <Reference Include="System.Web" />
    <Reference Include="System.Web.Services" />
    <Reference Include="System.Windows.Forms" />
    <Reference Include="System.Xaml" />
    <Reference Include="System.Xml" />
    <Reference Include="System.Xml.Linq">
      <RequiredTargetFramework>3.5</RequiredTargetFramework>
    </Reference>
    <Reference Include="UIAutomationClient" />
    <Reference Include="WindowsBase" />
  </ItemGroup>
  <ItemGroup>
    <Compile Include="AI\ColonyAI.cs" />
    <Compile Include="AI\AIColonyHelper.cs" />
    <Compile Include="AI\DiplomatAI.cs" />
    <Compile Include="Collections\EnumValueCollection.cs" />
    <Compile Include="Collections\ImmutableStack.cs" />
    <Compile Include="Collections\InitOnlyKeyedCollection.cs" />
    <Compile Include="Collections\IStack.cs" />
    <Compile Include="Collections\SafeEnumerator.cs" />
    <Compile Include="Collections\StackExtensions.cs" />
    <Compile Include="Combat\CombatTargetSecondaries.cs" />
    <Compile Include="Combat\CombatTargetPrimaries.cs" />
    <Compile Include="Combat\InvasionArena.cs" />
    <Compile Include="Combat\TakeSidesAsset.cs" />
    <Compile Include="Diplomacy\CreditsClauseData.cs" />
    <Compile Include="Diplomacy\DiplomacyDataInternal.cs" />
    <Compile Include="Diplomacy\DiplomacyProfile.cs" />
    <Compile Include="Diplomacy\DiplomacyStringKey.cs" />
    <Compile Include="Diplomacy\ForeignPowerStatus.cs" />
    <Compile Include="Diplomacy\Visitors\AcceptProposalVisitor.cs" />
    <Compile Include="Diplomacy\Visitors\AgreementFulfillmentVisitor.cs" />
    <Compile Include="Diplomacy\Visitors\AgreementVisitor.cs" />
    <Compile Include="Diplomacy\Visitors\BreakAgreementVisitor.cs" />
    <Compile Include="Diplomacy\Visitors\ClauseVisitor.cs" />
    <Compile Include="Diplomacy\Visitors\IAgreementVisitor.cs" />
    <Compile Include="Diplomacy\Visitors\IClauseVisitor.cs" />
    <Compile Include="Diplomacy\Visitors\IProposalVisitor.cs" />
    <Compile Include="Diplomacy\Visitors\ProposalVisitor.cs" />
    <Compile Include="Diplomacy\Visitors\CreditObligationFulfillmentVisitor.cs" />
    <Compile Include="Diplomacy\Visitors\RejectProposalVisitor.cs" />
    <Compile Include="Economy\BuildSlotQueueItem.cs" />
    <Compile Include="Economy\EconomyHelper.cs" />
    <Compile Include="Intelligence\IntelOrders.cs" />
    <Compile Include="Intelligence\IntelHelper.cs" />
    <Compile Include="Economy\ShipyardBuildSlot.cs" />
    <Compile Include="Entities\ICivIdentity.cs" />
    <Compile Include="Entities\RaceConverter.cs" />
    <Compile Include="Game\CivilizationMapData.cs" />
    <Compile Include="Game\SectorClaim.cs" />
    <Compile Include="Markup\ContextualTextEntryExtension.cs" />
    <Compile Include="Markup\TechObjectTextGroupExtension.cs" />
    <Compile Include="Orbitals\OrbitalHelper.cs" />
    <Compile Include="PaceAndEmpirePower\PaceAndEmpirePower.cs" />
    <Compile Include="Resources\MasterResources.cs" />
    <Compile Include="Scripting\CivilizationScopedEvent.cs" />
    <Compile Include="Scripting\EventDefinition.cs" />
    <Compile Include="Scripting\Events\AsteroidImpactEvent.cs" />
    <Compile Include="Scripting\Events\MajorAsteroidImpact.cs" />
    <Compile Include="Scripting\Events\TerroristEvent.cs" />
    <Compile Include="Scripting\Events\TerroristsCaptured.cs" />
    <Compile Include="Scripting\Events\Earthquake.cs" />
    <Compile Include="Scripting\Events\GammaRayBurst.cs" />
    <Compile Include="Scripting\Events\PlagueEvent.cs" />
    <Compile Include="Scripting\Events\Supernova.cs" />
    <Compile Include="Scripting\Events\TerroristBombingOfShipProduction.cs" />
    <Compile Include="Scripting\Events\TradeGuildStrikes.cs" />
    <Compile Include="Scripting\Events\Tribbles.cs" />
    <Compile Include="Scripting\LocationScopedEvent.cs" />
    <Compile Include="Scripting\ScriptedEventDatabase.cs" />
    <Compile Include="Scripting\UnitScopedEvent.cs" />
    <Compile Include="Tech\PlanetaryTechObjectDesign.cs" />
    <Compile Include="Effects\DynamicPropertyValue.cs" />
    <Compile Include="Effects\Effect.cs" />
    <Compile Include="Effects\EffectBinding.cs" />
    <Compile Include="Effects\EffectParameterBindingExtensions.cs" />
    <Compile Include="Effects\EffectParameterExtensions.cs" />
    <Compile Include="Effects\EffectState.cs" />
    <Compile Include="Effects\IEffectActivation.cs" />
    <Compile Include="Effects\IEffectBindingCollection.cs" />
    <Compile Include="Effects\IEffectGroup.cs" />
    <Compile Include="Effects\IEffectGroupBinding.cs" />
    <Compile Include="Effects\IEffectGroupBindingCollection.cs" />
    <Compile Include="Effects\IEffectParameter.cs" />
    <Compile Include="Effects\IEffectParameterBinding.cs" />
    <Compile Include="Effects\IEffectParameterBindingCollection.cs" />
    <Compile Include="Effects\IEffectParameterCollection.cs" />
    <Compile Include="Effects\IEffectScope.cs" />
    <Compile Include="Effects\IEffectSource.cs" />
    <Compile Include="Effects\IEffectTarget.cs" />
    <Compile Include="Effects\SetPropertyEffect.cs" />
    <Compile Include="Effects\SetPropertyEffectBinding.cs" />
    <Compile Include="Markup\EnumStringExtension.cs" />
    <Compile Include="Markup\LocalizedStringExtension.cs" />
    <Compile Include="Text\LocalizedTextDatabase.cs" />
    <Compile Include="Text\RichString.cs" />
    <Compile Include="Text\RichText.cs" />
    <Compile Include="Text\RichTextConverter.cs" />
    <Compile Include="Text\TextEffectStyle.cs" />
    <Compile Include="Text\TextFormatFlags.cs" />
    <Compile Include="Text\TextStyle.cs" />
    <Compile Include="Types\IsSetFlag.cs" />
    <Compile Include="Types\NamedGuid.cs" />
    <Compile Include="Universe\ColonyHelper.cs" />
    <Compile Include="Universe\MapLocation.cs" />
    <Compile Include="Universe\PlanetTypeFlags.cs" />
    <Compile Include="Utility\EnumHelper.cs" />
    <Compile Include="Utility\Random\RandomHelper.cs" />
    <Compile Include="Utility\EnumUtilities.cs" />
    <Compile Include="Utility\GameScheduler.cs" />
    <Compile Include="Utility\GCHelper.cs" />
    <Compile Include="Utility\ShipSuffixes.cs" />
    <Compile Include="Utility\TryConvert.cs" />
    <Compile Include="Utility\XmlWriterEx.cs" />
    <Compile Include="Xaml\XamlHelper.cs" />
    <Compile Include="Entities\CivilizationConverter.cs" />
    <Compile Include="Text\LanguageConverter.cs" />
    <Compile Include="Text\LocalizedString.cs" />
    <Compile Include="Text\LocalizedStringValue.cs" />
    <Compile Include="Text\LocalizedStringValueCollection.cs" />
    <Compile Include="Threading\InterlockedEx.cs" />
    <Compile Include="Types\Cloneable.cs" />
    <Compile Include="AI\ConvexHull.cs" />
    <Compile Include="AI\Enums.cs" />
    <Compile Include="AI\Goal.cs" />
    <Compile Include="AI\InfluenceMap.cs" />
    <Compile Include="AI\InfluenceMapHelper.cs" />
    <Compile Include="AI\PlayerAI.cs" />
    <Compile Include="AI\Strategy.cs" />
    <Compile Include="AI\StrategyDatabase.cs" />
    <Compile Include="AI\UnitAI.cs" />
    <Compile Include="Buildings\Building.cs" />
    <Compile Include="Buildings\BuildingDesign.cs" />
    <Compile Include="Client\ClientBase.cs" />
    <Compile Include="Client\IGameObjectIDService.cs" />
    <Compile Include="Client\IPlayerOrderService.cs" />
    <Compile Include="Collections\ArrayWrapper.cs" />
    <Compile Include="Collections\CollectionBase.cs" />
    <Compile Include="Collections\CollectionExtensions.cs" />
    <Compile Include="Collections\DelegatingIndexedCollection.cs" />
    <Compile Include="Collections\GameObjectList.cs" />
    <Compile Include="Collections\GameObjectLookupCollection.cs" />
    <Compile Include="Collections\IndexedEnumerable.cs" />
    <Compile Include="Collections\Interfaces.cs" />
    <Compile Include="Collections\ObservableKeyedCollection.cs" />
    <Compile Include="Collections\ReadOnlyCollectionBase.cs" />
    <Compile Include="Collections\WeakDictionary.cs" />
    <Compile Include="Messages\GameSavedMessage.cs" />
    <Compile Include="Messages\PlayerTurnFinishedMessage.cs" />
    <Compile Include="Messages\TurnProgressChangedMessage.cs" />
    <Compile Include="Messages\TurnStartedMessage.cs" />
    <Compile Include="Messaging\Channel.cs" />
    <Compile Include="Messaging\ChannelExtensions.cs" />
    <Compile Include="Messaging\ChannelOfT.cs" />
    <Compile Include="Messaging\ChannelSubscription.cs" />
    <Compile Include="Messaging\ChannelSubscriptionBase.cs" />
    <Compile Include="Messaging\Guard.cs" />
    <Compile Include="Messaging\IChannelOfT.cs" />
    <Compile Include="Messaging\ChannelThreadOption.cs" />
    <Compile Include="Messaging\WeakChannelSubscription.cs" />
    <Compile Include="Orbitals\OrbitalBattery.cs" />
    <Compile Include="Scripting\IScriptService.cs" />
    <Compile Include="Scripting\RuntimeScriptParameter.cs" />
    <Compile Include="Scripting\RuntimeScriptParameters.cs" />
    <Compile Include="Scripting\ScriptExpression.cs" />
    <Compile Include="Scripting\ScriptService.cs" />
    <Compile Include="SR.Designer.cs">
      <AutoGen>True</AutoGen>
      <DesignTime>True</DesignTime>
      <DependentUpon>SR.resx</DependentUpon>
    </Compile>
    <Compile Include="Threading\Scheduler.cs" />
    <Compile Include="Types\CompositeDisposer.cs" />
    <Compile Include="Types\WeakReference.cs" />
    <Compile Include="Diplomacy\AgreementMatrix.cs" />
    <Compile Include="Diplomacy\Statement.cs" />
    <Compile Include="Effects\DynamicObjectType.cs" />
    <Compile Include="Effects\DynamicPropertyChangedEventArgs.cs" />
    <Compile Include="Effects\DynamicPropertyMetadata.cs" />
    <Compile Include="Effects\DynamicPropertyModifier.cs" />
    <Compile Include="Effects\EffectSystem.cs" />
    <Compile Include="Effects\FrugalMap.cs" />
    <Compile Include="Effects\DynamicObject.cs" />
    <Compile Include="Effects\DynamicProperty.cs" />
    <Compile Include="Effects\ItemStructList.cs" />
    <Compile Include="Collections\IndexedCollection.cs" />
    <Compile Include="Combat\AutomatedCombatEngine.cs" />
    <Compile Include="Combat\CombatAssets.cs" />
    <Compile Include="Combat\CombatEngine.cs" />
    <Compile Include="Combat\CombatHelper.cs" />
    <Compile Include="Combat\CombatOrders.cs" />
    <Compile Include="Combat\CombatUnit.cs" />
    <Compile Include="Combat\CombatUpdate.cs" />
    <Compile Include="Combat\CombatWeapon.cs" />
    <Compile Include="Data\Table.cs" />
    <Compile Include="Data\TableMap.cs" />
    <Compile Include="Data\TableParseException.cs" />
    <Compile Include="Data\TableRow.cs" />
    <Compile Include="Diplomacy\DiplomacyState.cs" />
    <Compile Include="Diplomacy\Diplomat.cs" />
    <Compile Include="Diplomacy\AttitudeVariable.cs" />
    <Compile Include="Diplomacy\Clause.cs" />
    <Compile Include="Diplomacy\DiplomacyData.cs" />
    <Compile Include="Diplomacy\DiplomacyExtensions.cs" />
    <Compile Include="Diplomacy\DiplomacyHelper.cs" />
    <Compile Include="Diplomacy\ForeignPower.cs" />
    <Compile Include="Diplomacy\IAgreement.cs" />
    <Compile Include="Diplomacy\IProposal.cs" />
    <Compile Include="Diplomacy\Enums.cs" />
    <Compile Include="Diplomacy\Motivation.cs" />
    <Compile Include="Diplomacy\RegardEvent.cs" />
    <Compile Include="Diplomacy\RelationshipMemory.cs" />
    <Compile Include="Economy\BonusDescription.cs" />
    <Compile Include="Economy\BonusType.cs" />
    <Compile Include="Economy\BuildQueueItem.cs" />
    <Compile Include="Economy\BuildSlot.cs" />
    <Compile Include="Economy\ITradeCenter.cs" />
    <Compile Include="Economy\ShipBuildProject.cs" />
    <Compile Include="Economy\StationBuildProject.cs" />
    <Compile Include="Economy\StructureBuildProject.cs" />
    <Compile Include="Economy\IProductionCenter.cs" />
    <Compile Include="Economy\ResearchPool.cs" />
    <Compile Include="Economy\Treasury.cs" />
    <Compile Include="Encyclopedia\IEncyclopediaEntry.cs" />
    <Compile Include="Entities\CivilizationPairedMap.cs" />
    <Compile Include="Game\ChatMessage.cs" />
    <Compile Include="Game\CivHelper.cs" />
    <Compile Include="Game\CivilizationManager.cs" />
    <Compile Include="Game\GameEnums.cs" />
    <Compile Include="Game\GameContext.cs" />
    <Compile Include="Game\GameEngine.cs" />
    <Compile Include="Game\GameInitData.cs" />
    <Compile Include="Game\GameMod.cs" />
    <Compile Include="Game\GameObject.cs" />
    <Compile Include="Game\GameOptions.cs" />
    <Compile Include="Game\GameStartData.cs" />
    <Compile Include="Game\GameTables.cs" />
    <Compile Include="Client\IClientContext.cs" />
    <Compile Include="Game\IGameTurnListener.cs" />
    <Compile Include="Game\PlayerSlot.cs" />
    <Compile Include="Resources\IResourceManager.cs" />
    <Compile Include="Scripting\Events\ReligiousHolidayEvent.cs" />
    <Compile Include="Scripting\ScriptedEvent.cs" />
    <Compile Include="Scripting\ScriptedEventSitRepEntryData.cs" />
    <Compile Include="Text\ITextDatabase.cs" />
    <Compile Include="Game\GameUpdateData.cs" />
    <Compile Include="Game\IGameUnit.cs" />
    <Compile Include="Game\LobbyData.cs" />
    <Compile Include="Game\Morale.cs" />
    <Compile Include="Game\MoraleEvent.cs" />
    <Compile Include="Game\Order.cs" />
    <Compile Include="Game\Player.cs" />
    <Compile Include="Game\PlayerContext.cs" />
    <Compile Include="Game\PlayerOperations.cs" />
    <Compile Include="Game\SavedGameHeader.cs" />
    <Compile Include="Game\SavedGameManager.cs" />
    <Compile Include="Game\SectorClaimGrid.cs" />
    <Compile Include="Game\SitRepEntry.cs" />
    <Compile Include="IO\FastSerializer.cs" />
    <Compile Include="IO\MiniLZO.cs" />
    <Compile Include="IO\StorageManager.cs" />
    <Compile Include="IO\StreamUtility.cs" />
    <Compile Include="Diplomacy\IResponse.cs" />
    <Compile Include="Resources\PathHelper.cs" />
    <Compile Include="Tech\TechTreeMap.cs" />
    <Compile Include="Types\ComparerFromComparison.cs" />
    <Compile Include="Types\DelegatingEqualityComparer.cs" />
    <Compile Include="Types\Disposer.cs" />
    <Compile Include="Types\GameDataException.cs" />
    <Compile Include="Types\SupportInitializeBase.cs" />
    <Compile Include="Types\MapLocationCollection.cs" />
    <Compile Include="Utility\DoubleUtil.cs" />
    <Compile Include="Utility\EventExtensions.cs" />
    <Compile Include="Utility\Guard.cs" />
    <Compile Include="Utility\ChannelLogAppender.cs" />
    <Compile Include="Utility\GameLog.cs" />
    <Compile Include="Network\NetException.cs" />
    <Compile Include="Network\NetUtility.cs" />
    <Compile Include="Orbitals\Fleet.cs" />
    <Compile Include="Orbitals\FleetHelper.cs" />
    <Compile Include="Orbitals\FleetOrder.cs" />
    <Compile Include="Orbitals\FleetOrders.cs" />
    <Compile Include="Orbitals\FleetView.cs" />
    <Compile Include="Orbitals\Orbital.cs" />
    <Compile Include="Orbitals\Ship.cs" />
    <Compile Include="Orbitals\ShipClass.cs" />
    <Compile Include="Orbitals\ShipDesign.cs" />
    <Compile Include="Orbitals\ShipHelper.cs" />
    <Compile Include="Orbitals\Shipyard.cs" />
    <Compile Include="Orbitals\ShipyardDesign.cs" />
    <Compile Include="Orbitals\Station.cs" />
    <Compile Include="Orbitals\StationDesign.cs" />
    <Compile Include="Orbitals\Weapon.cs" />
    <Compile Include="Pathfinding\AStar.cs" />
    <Compile Include="Pathfinding\PriorityQueue.cs" />
    <Compile Include="Pathfinding\StandardHeuristics.cs" />
    <Compile Include="Properties\Settings.Designer.cs">
      <AutoGen>True</AutoGen>
      <DesignTimeSharedInput>True</DesignTimeSharedInput>
      <DependentUpon>Settings.settings</DependentUpon>
    </Compile>
    <Compile Include="Resources\CivString.cs" />
    <Compile Include="Resources\ResourceManager.cs" />
    <Compile Include="Resources\StringTable.cs" />
    <Compile Include="Tech\CivTechTree.cs" />
    <Compile Include="Tech\TechDatabase.cs" />
    <Compile Include="Tech\TechObject.cs" />
    <Compile Include="Tech\TechObjectDesignMap.cs" />
    <Compile Include="Tech\TechTreeHelper.cs" />
    <Compile Include="Economy\IBuildable.cs" />
    <Compile Include="Economy\ProductionFacilityBuildProject.cs" />
    <Compile Include="Economy\ProductionFacilityDesign.cs" />
    <Compile Include="Economy\BuildProject.cs" />
    <Compile Include="Economy\ResourcePool.cs" />
    <Compile Include="Economy\ResourceValueCollection.cs" />
    <Compile Include="Entities\Civilization.cs" />
    <Compile Include="Entities\CivDatabase.cs" />
    <Compile Include="Entities\Race.cs" />
    <Compile Include="Entities\RaceDatabase.cs" />
    <Compile Include="Orbitals\OrbitalDesign.cs" />
    <Compile Include="Tech\TechObjectDesign.cs" />
    <Compile Include="Tech\ResearchMatrix.cs" />
    <Compile Include="Text\StringTableDocument.cs" />
    <Compile Include="Text\StringTableEntry.cs" />
    <Compile Include="Text\StringTableNode.cs" />
    <Compile Include="Text\StringTableReader.cs" />
    <Compile Include="Text\StringTableWriter.cs" />
    <Compile Include="Types\Delegates.cs" />
    <Compile Include="Types\Dimension.cs" />
    <Compile Include="Types\Distribution.cs" />
    <Compile Include="Properties\AssemblyInfo.cs" />
    <Compile Include="Economy\Resources.cs" />
    <Compile Include="Types\FlagType.cs" />
    <Compile Include="Types\INotifyChanged.cs" />
    <Compile Include="Types\Number.cs" />
    <Compile Include="Types\Meter.cs" />
    <Compile Include="Types\OutputModifier.cs" />
    <Compile Include="Types\Percentage.cs" />
    <Compile Include="Types\StateManager.cs" />
    <Compile Include="Types\StateScope.cs" />
    <Compile Include="Types\SupremacyException.cs" />
    <Compile Include="Types\ValueModifier.cs" />
    <Compile Include="Types\Wheel.cs" />
    <Compile Include="Universe\BaseGalaxyLayout.cs" />
    <Compile Include="Universe\ClusterGalaxyLayout.cs" />
    <Compile Include="Universe\ColonyBuilder.cs" />
    <Compile Include="Universe\EllipticalGalaxyLayout.cs" />
    <Compile Include="Universe\Enums.cs" />
    <Compile Include="Universe\GalaxyGenerator.cs" />
    <Compile Include="Universe\IGalaxyLayout.cs" />
    <Compile Include="Universe\IrregularGalaxyLayout.cs" />
    <Compile Include="Universe\IUniverseObject.cs" />
    <Compile Include="Universe\MapHelper.cs" />
    <Compile Include="Universe\MoonHelper.cs" />
    <Compile Include="Universe\PlanetHelper.cs" />
    <Compile Include="Universe\StarSystemDescriptor.cs" />
    <Compile Include="Universe\StarHelper.cs" />
    <Compile Include="Universe\SupportsPlanetsAttribute.cs" />
    <Compile Include="Universe\TradeRoute.cs" />
    <Compile Include="Universe\TravelRoute.cs" />
    <Compile Include="Universe\Planet.cs" />
    <Compile Include="Universe\RingGalaxyLayout.cs" />
    <Compile Include="Universe\Sector.cs" />
    <Compile Include="Universe\SectorMap.cs" />
    <Compile Include="Universe\SpiralGalaxyLayout.cs" />
    <Compile Include="Universe\StarSystem.cs" />
    <Compile Include="Universe\Colony.cs" />
    <Compile Include="Universe\UninhabitableAttribute.cs" />
    <Compile Include="Universe\UniverseManager.cs" />
    <Compile Include="Universe\UniverseObject.cs" />
    <Compile Include="Universe\UniverseObjectSet.cs" />
    <Compile Include="Utility\AsyncHelper.cs" />
    <Compile Include="Utility\Random\ChanceTree.cs.cs" />
    <Compile Include="Utility\Random\MersenneTwister.cs" />
    <Compile Include="Utility\Random\RandomProvider.cs" />
    <Compile Include="Utility\RomanNumber.cs" />
    <Compile Include="Utility\Statistics.cs" />
    <Compile Include="Utility\StringHelper.cs" />
    <Compile Include="Utility\TextHelper.cs" />
    <Compile Include="Utility\XmlHelper.cs" />
    <Compile Include="VFS\AbstractSource.cs" />
    <Compile Include="VFS\AbstractWritableSource.cs" />
    <Compile Include="VFS\CaseCultureStringComparer.cs" />
    <Compile Include="VFS\CreateOnWriteHardDiskSource.cs" />
    <Compile Include="VFS\FilesSourceExtensions.cs" />
    <Compile Include="VFS\HardDiskSource.cs" />
    <Compile Include="VFS\HardDiskVirtualFileStream.cs" />
    <Compile Include="VFS\IFilesSource.cs" />
    <Compile Include="VFS\IVfsService.cs" />
    <Compile Include="VFS\IVirtualFileInfo.cs" />
    <Compile Include="VFS\IVirtualFileStream.cs" />
    <Compile Include="VFS\IVirtualFileStreamInternal.cs" />
    <Compile Include="VFS\IWritableFilesSource.cs" />
    <Compile Include="VFS\MemoryFileStream.cs" />
    <Compile Include="VFS\MemorySource.cs" />
    <Compile Include="VFS\ReadOnlyHardDiskSource.cs" />
    <Compile Include="VFS\StreamDecorator.cs" />
    <Compile Include="VFS\Utility.cs" />
    <Compile Include="VFS\VfsService.cs" />
    <Compile Include="VFS\VfsServiceExtensions.cs" />
    <Compile Include="VFS\VfsUriHelper.cs" />
    <Compile Include="VFS\VfsWebRequest.cs" />
    <Compile Include="VFS\VirtualFileInfoExtensions.cs" />
  </ItemGroup>
  <ItemGroup>
    <None Include="..\.editorconfig">
      <Link>.editorconfig</Link>
    </None>
    <None Include="app.config" />
    <None Include="packages.config" />
    <None Include="Properties\Settings.settings">
      <Generator>SettingsSingleFileGenerator</Generator>
      <LastGenOutput>Settings.Designer.cs</LastGenOutput>
    </None>
  </ItemGroup>
  <ItemGroup>
    <Service Include="{3259AA49-8AA1-44D3-9025-A0B520596A8C}" />
    <Service Include="{508349B6-6B84-4DF5-91F0-309BEEBAD82D}" />
    <Service Include="{B4F97281-0DBD-4835-9ED8-7DFB966E87FF}" />
  </ItemGroup>
  <ItemGroup>
    <ProjectReference Include="..\Supremacy.Scripting\Supremacy.Scripting.csproj">
      <Project>{25AEA57E-9376-4B73-93D4-A2DCDB15D2D2}</Project>
      <Name>Supremacy.Scripting</Name>
      <Private>False</Private>
    </ProjectReference>
  </ItemGroup>
  <ItemGroup>
    <BootstrapperPackage Include="Microsoft.Net.Framework.3.5.SP1">
      <Visible>False</Visible>
      <ProductName>.NET Framework 3.5 SP1</ProductName>
      <Install>true</Install>
    </BootstrapperPackage>
    <BootstrapperPackage Include="Microsoft.Windows.Installer.3.1">
      <Visible>False</Visible>
      <ProductName>Windows Installer 3.1</ProductName>
      <Install>true</Install>
    </BootstrapperPackage>
  </ItemGroup>
  <ItemGroup>
    <EmbeddedResource Include="SR.resx">
      <Generator>ResXFileCodeGenerator</Generator>
      <LastGenOutput>SR.Designer.cs</LastGenOutput>
      <SubType>Designer</SubType>
    </EmbeddedResource>
  </ItemGroup>
  <ItemGroup>
    <WCFMetadata Include="Service References\" />
  </ItemGroup>
  <ItemGroup />
  <Import Project="$(MSBuildBinPath)\Microsoft.CSharp.targets" />
=======
    </Reference>
    <Reference Include="Microsoft.CSharp" />
    <Reference Include="Microsoft.Practices.Composite.UnityExtensions, Version=2.0.0.0, Culture=neutral, processorArchitecture=MSIL">
      <SpecificVersion>False</SpecificVersion>
      <HintPath>..\Common\Microsoft.Practices.Composite.UnityExtensions.dll</HintPath>
      <Private>False</Private>
    </Reference>
    <Reference Include="Microsoft.Practices.ObjectBuilder2, Version=2.1.0.0, Culture=neutral, PublicKeyToken=31bf3856ad364e35, processorArchitecture=MSIL">
      <SpecificVersion>False</SpecificVersion>
      <HintPath>..\Common\Microsoft.Practices.ObjectBuilder2.dll</HintPath>
      <Private>False</Private>
    </Reference>
    <Reference Include="Microsoft.Practices.ServiceLocation, Version=1.0.0.0, Culture=neutral, PublicKeyToken=31bf3856ad364e35, processorArchitecture=MSIL">
      <SpecificVersion>False</SpecificVersion>
      <HintPath>..\Common\Microsoft.Practices.ServiceLocation.dll</HintPath>
      <Private>False</Private>
    </Reference>
    <Reference Include="Microsoft.Practices.Unity, Version=1.1.0.0, Culture=neutral, PublicKeyToken=31bf3856ad364e35, processorArchitecture=MSIL">
      <SpecificVersion>False</SpecificVersion>
      <HintPath>..\Common\Microsoft.Practices.Unity.dll</HintPath>
      <Private>False</Private>
    </Reference>
    <Reference Include="Microsoft.Scripting">
      <HintPath>..\Common\Microsoft.Scripting.dll</HintPath>
      <Private>False</Private>
    </Reference>
    <Reference Include="Obtics, Version=1.0.13.0, Culture=neutral, PublicKeyToken=17752bf2fea97f73, processorArchitecture=MSIL">
      <SpecificVersion>False</SpecificVersion>
      <HintPath>..\Common\Obtics.dll</HintPath>
      <Private>False</Private>
    </Reference>
    <Reference Include="PresentationCore" />
    <Reference Include="PresentationFramework" />
    <Reference Include="System" />
    <Reference Include="System.Configuration" />
    <Reference Include="System.Core">
      <RequiredTargetFramework>3.5</RequiredTargetFramework>
    </Reference>
    <Reference Include="System.CoreEx, Version=1.0.4.0, Culture=neutral, PublicKeyToken=31bf3856ad364e35, processorArchitecture=MSIL">
      <SpecificVersion>False</SpecificVersion>
      <HintPath>..\Common\System.CoreEx.dll</HintPath>
      <Private>False</Private>
    </Reference>
    <Reference Include="System.Data" />
    <Reference Include="System.Data.DataSetExtensions">
      <RequiredTargetFramework>3.5</RequiredTargetFramework>
    </Reference>
    <Reference Include="System.Data.Linq">
      <RequiredTargetFramework>3.5</RequiredTargetFramework>
    </Reference>
    <Reference Include="System.Interactive, Version=1.0.4.0, Culture=neutral, PublicKeyToken=31bf3856ad364e35, processorArchitecture=MSIL">
      <SpecificVersion>False</SpecificVersion>
      <HintPath>..\Common\System.Interactive.dll</HintPath>
      <Private>False</Private>
    </Reference>
    <Reference Include="System.Reactive, Version=1.0.4.0, Culture=neutral, PublicKeyToken=31bf3856ad364e35, processorArchitecture=MSIL">
      <SpecificVersion>False</SpecificVersion>
      <HintPath>..\Common\System.Reactive.dll</HintPath>
      <Private>False</Private>
    </Reference>
    <Reference Include="System.Runtime.Serialization">
      <RequiredTargetFramework>3.0</RequiredTargetFramework>
    </Reference>
    <Reference Include="System.Transactions" />
    <Reference Include="System.ValueTuple, Version=4.0.3.0, Culture=neutral, PublicKeyToken=cc7b13ffcd2ddd51, processorArchitecture=MSIL">
      <HintPath>..\packages\System.ValueTuple.4.5.0\lib\net461\System.ValueTuple.dll</HintPath>
    </Reference>
    <Reference Include="System.Web" />
    <Reference Include="System.Web.Services" />
    <Reference Include="System.Xaml" />
    <Reference Include="System.Xml" />
    <Reference Include="System.Xml.Linq">
      <RequiredTargetFramework>3.5</RequiredTargetFramework>
    </Reference>
    <Reference Include="UIAutomationClient" />
    <Reference Include="WindowsBase" />
  </ItemGroup>
  <ItemGroup>
    <Compile Include="AI\ColonyAI.cs" />
    <Compile Include="AI\AIColonyHelper.cs" />
    <Compile Include="AI\DiplomatAI.cs" />
    <Compile Include="Collections\EnumValueCollection.cs" />
    <Compile Include="Collections\ImmutableStack.cs" />
    <Compile Include="Collections\InitOnlyKeyedCollection.cs" />
    <Compile Include="Collections\IStack.cs" />
    <Compile Include="Collections\SafeEnumerator.cs" />
    <Compile Include="Collections\StackExtensions.cs" />
    <Compile Include="Combat\CombatTargetSecondaries.cs" />
    <Compile Include="Combat\CombatTargetPrimaries.cs" />
    <Compile Include="Combat\InvasionArena.cs" />
    <Compile Include="Combat\TakeSidesAsset.cs" />
    <Compile Include="Diplomacy\CreditsClauseData.cs" />
    <Compile Include="Diplomacy\DiplomacyDataInternal.cs" />
    <Compile Include="Diplomacy\DiplomacyProfile.cs" />
    <Compile Include="Diplomacy\DiplomacyStringKey.cs" />
    <Compile Include="Diplomacy\ForeignPowerStatus.cs" />
    <Compile Include="Diplomacy\Visitors\AcceptProposalVisitor.cs" />
    <Compile Include="Diplomacy\Visitors\AgreementFulfillmentVisitor.cs" />
    <Compile Include="Diplomacy\Visitors\AgreementVisitor.cs" />
    <Compile Include="Diplomacy\Visitors\BreakAgreementVisitor.cs" />
    <Compile Include="Diplomacy\Visitors\ClauseVisitor.cs" />
    <Compile Include="Diplomacy\Visitors\IAgreementVisitor.cs" />
    <Compile Include="Diplomacy\Visitors\IClauseVisitor.cs" />
    <Compile Include="Diplomacy\Visitors\IProposalVisitor.cs" />
    <Compile Include="Diplomacy\Visitors\ProposalVisitor.cs" />
    <Compile Include="Diplomacy\Visitors\CreditObligationFulfillmentVisitor.cs" />
    <Compile Include="Diplomacy\Visitors\RejectProposalVisitor.cs" />
    <Compile Include="Economy\BuildSlotQueueItem.cs" />
    <Compile Include="Economy\EconomyHelper.cs" />
    <Compile Include="Intelligence\IntelOrders.cs" />
    <Compile Include="Intelligence\IntelHelper.cs" />
    <Compile Include="Economy\ShipyardBuildSlot.cs" />
    <Compile Include="Entities\ICivIdentity.cs" />
    <Compile Include="Entities\RaceConverter.cs" />
    <Compile Include="Game\CivilizationMapData.cs" />
    <Compile Include="Game\SectorClaim.cs" />
    <Compile Include="Markup\ContextualTextEntryExtension.cs" />
    <Compile Include="Markup\TechObjectTextGroupExtension.cs" />
    <Compile Include="Orbitals\OrbitalHelper.cs" />
    <Compile Include="PaceAndEmpirePower\PaceAndEmpirePower.cs" />
    <Compile Include="Resources\MasterResources.cs" />
    <Compile Include="Scripting\CivilizationScopedEvent.cs" />
    <Compile Include="Scripting\EventDefinition.cs" />
    <Compile Include="Scripting\Events\AsteroidImpactEvent.cs" />
    <Compile Include="Scripting\Events\MajorAsteroidImpact.cs" />
    <Compile Include="Scripting\Events\TerroristEvent.cs" />
    <Compile Include="Scripting\Events\TerroristsCaptured.cs" />
    <Compile Include="Scripting\Events\Earthquake.cs" />
    <Compile Include="Scripting\Events\GammaRayBurst.cs" />
    <Compile Include="Scripting\Events\PlagueEvent.cs" />
    <Compile Include="Scripting\Events\Supernova.cs" />
    <Compile Include="Scripting\Events\TerroristBombingOfShipProduction.cs" />
    <Compile Include="Scripting\Events\TradeGuildStrikes.cs" />
    <Compile Include="Scripting\Events\Tribbles.cs" />
    <Compile Include="Scripting\LocationScopedEvent.cs" />
    <Compile Include="Scripting\ScriptedEventDatabase.cs" />
    <Compile Include="Scripting\UnitScopedEvent.cs" />
    <Compile Include="Tech\PlanetaryTechObjectDesign.cs" />
    <Compile Include="Effects\DynamicPropertyValue.cs" />
    <Compile Include="Effects\Effect.cs" />
    <Compile Include="Effects\EffectBinding.cs" />
    <Compile Include="Effects\EffectParameterBindingExtensions.cs" />
    <Compile Include="Effects\EffectParameterExtensions.cs" />
    <Compile Include="Effects\EffectState.cs" />
    <Compile Include="Effects\IEffectActivation.cs" />
    <Compile Include="Effects\IEffectBindingCollection.cs" />
    <Compile Include="Effects\IEffectGroup.cs" />
    <Compile Include="Effects\IEffectGroupBinding.cs" />
    <Compile Include="Effects\IEffectGroupBindingCollection.cs" />
    <Compile Include="Effects\IEffectParameter.cs" />
    <Compile Include="Effects\IEffectParameterBinding.cs" />
    <Compile Include="Effects\IEffectParameterBindingCollection.cs" />
    <Compile Include="Effects\IEffectParameterCollection.cs" />
    <Compile Include="Effects\IEffectScope.cs" />
    <Compile Include="Effects\IEffectSource.cs" />
    <Compile Include="Effects\IEffectTarget.cs" />
    <Compile Include="Effects\SetPropertyEffect.cs" />
    <Compile Include="Effects\SetPropertyEffectBinding.cs" />
    <Compile Include="Markup\EnumStringExtension.cs" />
    <Compile Include="Markup\LocalizedStringExtension.cs" />
    <Compile Include="Text\LocalizedTextDatabase.cs" />
    <Compile Include="Text\RichString.cs" />
    <Compile Include="Text\RichText.cs" />
    <Compile Include="Text\RichTextConverter.cs" />
    <Compile Include="Text\TextEffectStyle.cs" />
    <Compile Include="Text\TextFormatFlags.cs" />
    <Compile Include="Text\TextStyle.cs" />
    <Compile Include="Types\IsSetFlag.cs" />
    <Compile Include="Types\NamedGuid.cs" />
    <Compile Include="Universe\ColonyHelper.cs" />
    <Compile Include="Universe\MapLocation.cs" />
    <Compile Include="Universe\PlanetTypeFlags.cs" />
    <Compile Include="Utility\EnumHelper.cs" />
    <Compile Include="Utility\Random\RandomHelper.cs" />
    <Compile Include="Utility\EnumUtilities.cs" />
    <Compile Include="Utility\GameScheduler.cs" />
    <Compile Include="Utility\GCHelper.cs" />
    <Compile Include="Utility\ShipSuffixes.cs" />
    <Compile Include="Utility\TryConvert.cs" />
    <Compile Include="Utility\XmlWriterEx.cs" />
    <Compile Include="Xaml\XamlHelper.cs" />
    <Compile Include="Entities\CivilizationConverter.cs" />
    <Compile Include="Text\LanguageConverter.cs" />
    <Compile Include="Text\LocalizedString.cs" />
    <Compile Include="Text\LocalizedStringValue.cs" />
    <Compile Include="Text\LocalizedStringValueCollection.cs" />
    <Compile Include="Threading\InterlockedEx.cs" />
    <Compile Include="Types\Cloneable.cs" />
    <Compile Include="AI\ConvexHull.cs" />
    <Compile Include="AI\Enums.cs" />
    <Compile Include="AI\Goal.cs" />
    <Compile Include="AI\InfluenceMap.cs" />
    <Compile Include="AI\InfluenceMapHelper.cs" />
    <Compile Include="AI\PlayerAI.cs" />
    <Compile Include="AI\Strategy.cs" />
    <Compile Include="AI\StrategyDatabase.cs" />
    <Compile Include="AI\UnitAI.cs" />
    <Compile Include="Buildings\Building.cs" />
    <Compile Include="Buildings\BuildingDesign.cs" />
    <Compile Include="Client\ClientBase.cs" />
    <Compile Include="Client\IGameObjectIDService.cs" />
    <Compile Include="Client\IPlayerOrderService.cs" />
    <Compile Include="Collections\ArrayWrapper.cs" />
    <Compile Include="Collections\CollectionBase.cs" />
    <Compile Include="Collections\CollectionExtensions.cs" />
    <Compile Include="Collections\DelegatingIndexedCollection.cs" />
    <Compile Include="Collections\GameObjectList.cs" />
    <Compile Include="Collections\GameObjectLookupCollection.cs" />
    <Compile Include="Collections\IndexedEnumerable.cs" />
    <Compile Include="Collections\Interfaces.cs" />
    <Compile Include="Collections\ObservableKeyedCollection.cs" />
    <Compile Include="Collections\ReadOnlyCollectionBase.cs" />
    <Compile Include="Collections\WeakDictionary.cs" />
    <Compile Include="Messages\GameSavedMessage.cs" />
    <Compile Include="Messages\PlayerTurnFinishedMessage.cs" />
    <Compile Include="Messages\TurnProgressChangedMessage.cs" />
    <Compile Include="Messages\TurnStartedMessage.cs" />
    <Compile Include="Messaging\Channel.cs" />
    <Compile Include="Messaging\ChannelExtensions.cs" />
    <Compile Include="Messaging\ChannelOfT.cs" />
    <Compile Include="Messaging\ChannelSubscription.cs" />
    <Compile Include="Messaging\ChannelSubscriptionBase.cs" />
    <Compile Include="Messaging\Guard.cs" />
    <Compile Include="Messaging\IChannelOfT.cs" />
    <Compile Include="Messaging\ChannelThreadOption.cs" />
    <Compile Include="Messaging\WeakChannelSubscription.cs" />
    <Compile Include="Orbitals\OrbitalBattery.cs" />
    <Compile Include="Scripting\IScriptService.cs" />
    <Compile Include="Scripting\RuntimeScriptParameter.cs" />
    <Compile Include="Scripting\RuntimeScriptParameters.cs" />
    <Compile Include="Scripting\ScriptExpression.cs" />
    <Compile Include="Scripting\ScriptService.cs" />
    <Compile Include="SR.Designer.cs">
      <AutoGen>True</AutoGen>
      <DesignTime>True</DesignTime>
      <DependentUpon>SR.resx</DependentUpon>
    </Compile>
    <Compile Include="Threading\Scheduler.cs" />
    <Compile Include="Types\CompositeDisposer.cs" />
    <Compile Include="Types\WeakReference.cs" />
    <Compile Include="Diplomacy\AgreementMatrix.cs" />
    <Compile Include="Diplomacy\Statement.cs" />
    <Compile Include="Effects\DynamicObjectType.cs" />
    <Compile Include="Effects\DynamicPropertyChangedEventArgs.cs" />
    <Compile Include="Effects\DynamicPropertyMetadata.cs" />
    <Compile Include="Effects\DynamicPropertyModifier.cs" />
    <Compile Include="Effects\EffectSystem.cs" />
    <Compile Include="Effects\FrugalMap.cs" />
    <Compile Include="Effects\DynamicObject.cs" />
    <Compile Include="Effects\DynamicProperty.cs" />
    <Compile Include="Effects\ItemStructList.cs" />
    <Compile Include="Collections\IndexedCollection.cs" />
    <Compile Include="Combat\AutomatedCombatEngine.cs" />
    <Compile Include="Combat\CombatAssets.cs" />
    <Compile Include="Combat\CombatEngine.cs" />
    <Compile Include="Combat\CombatHelper.cs" />
    <Compile Include="Combat\CombatOrders.cs" />
    <Compile Include="Combat\CombatUnit.cs" />
    <Compile Include="Combat\CombatUpdate.cs" />
    <Compile Include="Combat\CombatWeapon.cs" />
    <Compile Include="Data\Table.cs" />
    <Compile Include="Data\TableMap.cs" />
    <Compile Include="Data\TableParseException.cs" />
    <Compile Include="Data\TableRow.cs" />
    <Compile Include="Diplomacy\DiplomacyState.cs" />
    <Compile Include="Diplomacy\Diplomat.cs" />
    <Compile Include="Diplomacy\AttitudeVariable.cs" />
    <Compile Include="Diplomacy\Clause.cs" />
    <Compile Include="Diplomacy\DiplomacyData.cs" />
    <Compile Include="Diplomacy\DiplomacyExtensions.cs" />
    <Compile Include="Diplomacy\DiplomacyHelper.cs" />
    <Compile Include="Diplomacy\ForeignPower.cs" />
    <Compile Include="Diplomacy\IAgreement.cs" />
    <Compile Include="Diplomacy\IProposal.cs" />
    <Compile Include="Diplomacy\Enums.cs" />
    <Compile Include="Diplomacy\Motivation.cs" />
    <Compile Include="Diplomacy\RegardEvent.cs" />
    <Compile Include="Diplomacy\RelationshipMemory.cs" />
    <Compile Include="Economy\BonusDescription.cs" />
    <Compile Include="Economy\BonusType.cs" />
    <Compile Include="Economy\BuildQueueItem.cs" />
    <Compile Include="Economy\BuildSlot.cs" />
    <Compile Include="Economy\ITradeCenter.cs" />
    <Compile Include="Economy\ShipBuildProject.cs" />
    <Compile Include="Economy\StationBuildProject.cs" />
    <Compile Include="Economy\StructureBuildProject.cs" />
    <Compile Include="Economy\IProductionCenter.cs" />
    <Compile Include="Economy\ResearchPool.cs" />
    <Compile Include="Economy\Treasury.cs" />
    <Compile Include="Encyclopedia\IEncyclopediaEntry.cs" />
    <Compile Include="Entities\CivilizationPairedMap.cs" />
    <Compile Include="Game\ChatMessage.cs" />
    <Compile Include="Game\CivHelper.cs" />
    <Compile Include="Game\CivilizationManager.cs" />
    <Compile Include="Game\GameEnums.cs" />
    <Compile Include="Game\GameContext.cs" />
    <Compile Include="Game\GameEngine.cs" />
    <Compile Include="Game\GameInitData.cs" />
    <Compile Include="Game\GameMod.cs" />
    <Compile Include="Game\GameObject.cs" />
    <Compile Include="Game\GameOptions.cs" />
    <Compile Include="Game\GameStartData.cs" />
    <Compile Include="Game\GameTables.cs" />
    <Compile Include="Client\IClientContext.cs" />
    <Compile Include="Game\IGameTurnListener.cs" />
    <Compile Include="Game\PlayerSlot.cs" />
    <Compile Include="Resources\IResourceManager.cs" />
    <Compile Include="Scripting\Events\ReligiousHolidayEvent.cs" />
    <Compile Include="Scripting\ScriptedEvent.cs" />
    <Compile Include="Scripting\ScriptedEventSitRepEntryData.cs" />
    <Compile Include="Text\ITextDatabase.cs" />
    <Compile Include="Game\GameUpdateData.cs" />
    <Compile Include="Game\IGameUnit.cs" />
    <Compile Include="Game\LobbyData.cs" />
    <Compile Include="Game\Morale.cs" />
    <Compile Include="Game\MoraleEvent.cs" />
    <Compile Include="Game\Order.cs" />
    <Compile Include="Game\Player.cs" />
    <Compile Include="Game\PlayerContext.cs" />
    <Compile Include="Game\PlayerOperations.cs" />
    <Compile Include="Game\SavedGameHeader.cs" />
    <Compile Include="Game\SavedGameManager.cs" />
    <Compile Include="Game\SectorClaimGrid.cs" />
    <Compile Include="Game\SitRepEntry.cs" />
    <Compile Include="IO\FastSerializer.cs" />
    <Compile Include="IO\MiniLZO.cs" />
    <Compile Include="IO\StorageManager.cs" />
    <Compile Include="IO\StreamUtility.cs" />
    <Compile Include="Diplomacy\IResponse.cs" />
    <Compile Include="Resources\PathHelper.cs" />
    <Compile Include="Tech\TechTreeMap.cs" />
    <Compile Include="Types\ComparerFromComparison.cs" />
    <Compile Include="Types\DelegatingEqualityComparer.cs" />
    <Compile Include="Types\Disposer.cs" />
    <Compile Include="Types\GameDataException.cs" />
    <Compile Include="Types\SupportInitializeBase.cs" />
    <Compile Include="Types\MapLocationCollection.cs" />
    <Compile Include="Utility\DoubleUtil.cs" />
    <Compile Include="Utility\EventExtensions.cs" />
    <Compile Include="Utility\Guard.cs" />
    <Compile Include="Utility\ChannelLogAppender.cs" />
    <Compile Include="Utility\GameLog.cs" />
    <Compile Include="Network\NetException.cs" />
    <Compile Include="Network\NetUtility.cs" />
    <Compile Include="Orbitals\Fleet.cs" />
    <Compile Include="Orbitals\FleetHelper.cs" />
    <Compile Include="Orbitals\FleetOrder.cs" />
    <Compile Include="Orbitals\FleetOrders.cs" />
    <Compile Include="Orbitals\FleetView.cs" />
    <Compile Include="Orbitals\Orbital.cs" />
    <Compile Include="Orbitals\Ship.cs" />
    <Compile Include="Orbitals\ShipClass.cs" />
    <Compile Include="Orbitals\ShipDesign.cs" />
    <Compile Include="Orbitals\ShipHelper.cs" />
    <Compile Include="Orbitals\Shipyard.cs" />
    <Compile Include="Orbitals\ShipyardDesign.cs" />
    <Compile Include="Orbitals\Station.cs" />
    <Compile Include="Orbitals\StationDesign.cs" />
    <Compile Include="Orbitals\Weapon.cs" />
    <Compile Include="Pathfinding\AStar.cs" />
    <Compile Include="Pathfinding\PriorityQueue.cs" />
    <Compile Include="Pathfinding\StandardHeuristics.cs" />
    <Compile Include="Properties\Settings.Designer.cs">
      <AutoGen>True</AutoGen>
      <DesignTimeSharedInput>True</DesignTimeSharedInput>
      <DependentUpon>Settings.settings</DependentUpon>
    </Compile>
    <Compile Include="Resources\CivString.cs" />
    <Compile Include="Resources\ResourceManager.cs" />
    <Compile Include="Resources\StringTable.cs" />
    <Compile Include="Tech\CivTechTree.cs" />
    <Compile Include="Tech\TechDatabase.cs" />
    <Compile Include="Tech\TechObject.cs" />
    <Compile Include="Tech\TechObjectDesignMap.cs" />
    <Compile Include="Tech\TechTreeHelper.cs" />
    <Compile Include="Economy\IBuildable.cs" />
    <Compile Include="Economy\ProductionFacilityBuildProject.cs" />
    <Compile Include="Economy\ProductionFacilityDesign.cs" />
    <Compile Include="Economy\BuildProject.cs" />
    <Compile Include="Economy\ResourcePool.cs" />
    <Compile Include="Economy\ResourceValueCollection.cs" />
    <Compile Include="Entities\Civilization.cs" />
    <Compile Include="Entities\CivDatabase.cs" />
    <Compile Include="Entities\Race.cs" />
    <Compile Include="Entities\RaceDatabase.cs" />
    <Compile Include="Orbitals\OrbitalDesign.cs" />
    <Compile Include="Tech\TechObjectDesign.cs" />
    <Compile Include="Tech\ResearchMatrix.cs" />
    <Compile Include="Text\StringTableDocument.cs" />
    <Compile Include="Text\StringTableEntry.cs" />
    <Compile Include="Text\StringTableNode.cs" />
    <Compile Include="Text\StringTableReader.cs" />
    <Compile Include="Text\StringTableWriter.cs" />
    <Compile Include="Types\Delegates.cs" />
    <Compile Include="Types\Dimension.cs" />
    <Compile Include="Types\Distribution.cs" />
    <Compile Include="Properties\AssemblyInfo.cs" />
    <Compile Include="Economy\Resources.cs" />
    <Compile Include="Types\FlagType.cs" />
    <Compile Include="Types\INotifyChanged.cs" />
    <Compile Include="Types\Number.cs" />
    <Compile Include="Types\Meter.cs" />
    <Compile Include="Types\OutputModifier.cs" />
    <Compile Include="Types\Percentage.cs" />
    <Compile Include="Types\StateManager.cs" />
    <Compile Include="Types\StateScope.cs" />
    <Compile Include="Types\SupremacyException.cs" />
    <Compile Include="Types\ValueModifier.cs" />
    <Compile Include="Types\Wheel.cs" />
    <Compile Include="Universe\BaseGalaxyLayout.cs" />
    <Compile Include="Universe\ClusterGalaxyLayout.cs" />
    <Compile Include="Universe\ColonyBuilder.cs" />
    <Compile Include="Universe\EllipticalGalaxyLayout.cs" />
    <Compile Include="Universe\Enums.cs" />
    <Compile Include="Universe\GalaxyGenerator.cs" />
    <Compile Include="Universe\IGalaxyLayout.cs" />
    <Compile Include="Universe\IrregularGalaxyLayout.cs" />
    <Compile Include="Universe\IUniverseObject.cs" />
    <Compile Include="Universe\MapHelper.cs" />
    <Compile Include="Universe\MoonHelper.cs" />
    <Compile Include="Universe\PlanetHelper.cs" />
    <Compile Include="Universe\StarSystemDescriptor.cs" />
    <Compile Include="Universe\StarHelper.cs" />
    <Compile Include="Universe\SupportsPlanetsAttribute.cs" />
    <Compile Include="Universe\TradeRoute.cs" />
    <Compile Include="Universe\TravelRoute.cs" />
    <Compile Include="Universe\Planet.cs" />
    <Compile Include="Universe\RingGalaxyLayout.cs" />
    <Compile Include="Universe\Sector.cs" />
    <Compile Include="Universe\SectorMap.cs" />
    <Compile Include="Universe\SpiralGalaxyLayout.cs" />
    <Compile Include="Universe\StarSystem.cs" />
    <Compile Include="Universe\Colony.cs" />
    <Compile Include="Universe\UninhabitableAttribute.cs" />
    <Compile Include="Universe\UniverseManager.cs" />
    <Compile Include="Universe\UniverseObject.cs" />
    <Compile Include="Universe\UniverseObjectSet.cs" />
    <Compile Include="Utility\AsyncHelper.cs" />
    <Compile Include="Utility\Random\ChanceTree.cs.cs" />
    <Compile Include="Utility\Random\MersenneTwister.cs" />
    <Compile Include="Utility\Random\RandomProvider.cs" />
    <Compile Include="Utility\RomanNumber.cs" />
    <Compile Include="Utility\Statistics.cs" />
    <Compile Include="Utility\StringHelper.cs" />
    <Compile Include="Utility\TextHelper.cs" />
    <Compile Include="Utility\XmlHelper.cs" />
    <Compile Include="VFS\AbstractSource.cs" />
    <Compile Include="VFS\AbstractWritableSource.cs" />
    <Compile Include="VFS\CaseCultureStringComparer.cs" />
    <Compile Include="VFS\CreateOnWriteHardDiskSource.cs" />
    <Compile Include="VFS\FilesSourceExtensions.cs" />
    <Compile Include="VFS\HardDiskSource.cs" />
    <Compile Include="VFS\HardDiskVirtualFileStream.cs" />
    <Compile Include="VFS\IFilesSource.cs" />
    <Compile Include="VFS\IVfsService.cs" />
    <Compile Include="VFS\IVirtualFileInfo.cs" />
    <Compile Include="VFS\IVirtualFileStream.cs" />
    <Compile Include="VFS\IVirtualFileStreamInternal.cs" />
    <Compile Include="VFS\IWritableFilesSource.cs" />
    <Compile Include="VFS\MemoryFileStream.cs" />
    <Compile Include="VFS\MemorySource.cs" />
    <Compile Include="VFS\ReadOnlyHardDiskSource.cs" />
    <Compile Include="VFS\StreamDecorator.cs" />
    <Compile Include="VFS\Utility.cs" />
    <Compile Include="VFS\VfsService.cs" />
    <Compile Include="VFS\VfsServiceExtensions.cs" />
    <Compile Include="VFS\VfsUriHelper.cs" />
    <Compile Include="VFS\VfsWebRequest.cs" />
    <Compile Include="VFS\VirtualFileInfoExtensions.cs" />
  </ItemGroup>
  <ItemGroup>
    <None Include="..\.editorconfig">
      <Link>.editorconfig</Link>
    </None>
    <None Include="app.config" />
    <None Include="packages.config" />
    <None Include="Properties\Settings.settings">
      <Generator>SettingsSingleFileGenerator</Generator>
      <LastGenOutput>Settings.Designer.cs</LastGenOutput>
    </None>
  </ItemGroup>
  <ItemGroup>
    <Service Include="{3259AA49-8AA1-44D3-9025-A0B520596A8C}" />
    <Service Include="{508349B6-6B84-4DF5-91F0-309BEEBAD82D}" />
    <Service Include="{B4F97281-0DBD-4835-9ED8-7DFB966E87FF}" />
  </ItemGroup>
  <ItemGroup>
    <ProjectReference Include="..\Supremacy.Scripting\Supremacy.Scripting.csproj">
      <Project>{25AEA57E-9376-4B73-93D4-A2DCDB15D2D2}</Project>
      <Name>Supremacy.Scripting</Name>
      <Private>False</Private>
    </ProjectReference>
  </ItemGroup>
  <ItemGroup>
    <BootstrapperPackage Include="Microsoft.Net.Framework.3.5.SP1">
      <Visible>False</Visible>
      <ProductName>.NET Framework 3.5 SP1</ProductName>
      <Install>true</Install>
    </BootstrapperPackage>
    <BootstrapperPackage Include="Microsoft.Windows.Installer.3.1">
      <Visible>False</Visible>
      <ProductName>Windows Installer 3.1</ProductName>
      <Install>true</Install>
    </BootstrapperPackage>
  </ItemGroup>
  <ItemGroup>
    <EmbeddedResource Include="SR.resx">
      <Generator>ResXFileCodeGenerator</Generator>
      <LastGenOutput>SR.Designer.cs</LastGenOutput>
      <SubType>Designer</SubType>
    </EmbeddedResource>
  </ItemGroup>
  <ItemGroup>
    <WCFMetadata Include="Service References\" />
  </ItemGroup>
  <ItemGroup />
  <Import Project="$(MSBuildBinPath)\Microsoft.CSharp.targets" />
>>>>>>> 9f792e13
  <!-- To modify your build process, add your task inside one of the targets below and uncomment it. 
       Other similar extension points exist, see Microsoft.Common.targets.
  <Target Name="BeforeBuild">
  </Target>
  <Target Name="AfterBuild">
  </Target>
  -->
</Project><|MERGE_RESOLUTION|>--- conflicted
+++ resolved
@@ -1,1139 +1,619 @@
-﻿<?xml version="1.0" encoding="utf-8"?>
-<Project DefaultTargets="Build" xmlns="http://schemas.microsoft.com/developer/msbuild/2003" ToolsVersion="12.0">
-  <PropertyGroup>
-    <Configuration Condition=" '$(Configuration)' == '' ">Debug</Configuration>
-    <Platform Condition=" '$(Platform)' == '' ">AnyCPU</Platform>
-    <ProductVersion>10.0.20506</ProductVersion>
-    <SchemaVersion>2.0</SchemaVersion>
-    <ProjectGuid>{04E34C27-6942-4EA8-93FF-DF3C4026B22A}</ProjectGuid>
-    <OutputType>Library</OutputType>
-    <AppDesignerFolder>Properties</AppDesignerFolder>
-    <RootNamespace>Supremacy</RootNamespace>
-    <AssemblyName>SupremacyCore</AssemblyName>
-    <SccProjectName>
-    </SccProjectName>
-    <SccLocalPath>
-    </SccLocalPath>
-    <SccAuxPath>
-    </SccAuxPath>
-    <SccProvider>
-    </SccProvider>
-    <StartupObject>
-    </StartupObject>
-    <SignAssembly>false</SignAssembly>
-    <AssemblyOriginatorKeyFile>..\Common\Supremacy.snk</AssemblyOriginatorKeyFile>
-    <FileUpgradeFlags>
-    </FileUpgradeFlags>
-    <OldToolsVersion>3.5</OldToolsVersion>
-    <UpgradeBackupLocation>
-    </UpgradeBackupLocation>
-    <TargetFrameworkVersion>v4.8</TargetFrameworkVersion>
-    <CodeContractsAssemblyMode>0</CodeContractsAssemblyMode>
-    <TargetFrameworkProfile />
-  </PropertyGroup>
-  <PropertyGroup Condition=" '$(Configuration)|$(Platform)' == 'Debug|AnyCPU' ">
-    <DebugSymbols>true</DebugSymbols>
-    <DebugType>full</DebugType>
-    <Optimize>false</Optimize>
-    <OutputPath>..\bin\Debug\lib\</OutputPath>
-    <DefineConstants>DEBUG;TRACE</DefineConstants>
-    <ErrorReport>prompt</ErrorReport>
-    <WarningLevel>4</WarningLevel>
-    <DocumentationFile>
-    </DocumentationFile>
-    <AllowUnsafeBlocks>true</AllowUnsafeBlocks>
-    <PlatformTarget>AnyCPU</PlatformTarget>
-    <CodeContractsEnableRuntimeChecking>True</CodeContractsEnableRuntimeChecking>
-    <CodeContractsRuntimeOnlyPublicSurface>False</CodeContractsRuntimeOnlyPublicSurface>
-    <CodeContractsRuntimeThrowOnFailure>True</CodeContractsRuntimeThrowOnFailure>
-    <CodeContractsRuntimeCallSiteRequires>False</CodeContractsRuntimeCallSiteRequires>
-    <CodeContractsRunCodeAnalysis>False</CodeContractsRunCodeAnalysis>
-    <CodeContractsNonNullObligations>False</CodeContractsNonNullObligations>
-    <CodeContractsBoundsObligations>False</CodeContractsBoundsObligations>
-    <CodeContractsArithmeticObligations>False</CodeContractsArithmeticObligations>
-    <CodeContractsContainerAnalysis>False</CodeContractsContainerAnalysis>
-    <CodeContractsRedundantAssumptions>False</CodeContractsRedundantAssumptions>
-    <CodeContractsRunInBackground>True</CodeContractsRunInBackground>
-    <CodeContractsShowSquigglies>False</CodeContractsShowSquigglies>
-    <CodeContractsUseBaseLine>False</CodeContractsUseBaseLine>
-    <CodeContractsEmitXMLDocs>True</CodeContractsEmitXMLDocs>
-    <CodeContractsCustomRewriterAssembly />
-    <CodeContractsCustomRewriterClass />
-    <CodeContractsLibPaths />
-    <CodeContractsExtraRewriteOptions />
-    <CodeContractsExtraAnalysisOptions />
-    <CodeContractsBaseLineFile />
-    <CodeContractsCacheAnalysisResults>False</CodeContractsCacheAnalysisResults>
-    <CodeContractsRuntimeCheckingLevel>ReleaseRequires</CodeContractsRuntimeCheckingLevel>
-    <CodeContractsReferenceAssembly>Build</CodeContractsReferenceAssembly>
-    <Prefer32Bit>false</Prefer32Bit>
-  </PropertyGroup>
-  <PropertyGroup Condition=" '$(Configuration)|$(Platform)' == 'Release|AnyCPU' ">
-    <DebugType>none</DebugType>
-    <Optimize>true</Optimize>
-    <OutputPath>..\bin\Release\lib\</OutputPath>
-    <DefineConstants>TRACE</DefineConstants>
-    <ErrorReport>prompt</ErrorReport>
-    <WarningLevel>4</WarningLevel>
-    <AllowUnsafeBlocks>true</AllowUnsafeBlocks>
-    <UseVSHostingProcess>false</UseVSHostingProcess>
-    <Prefer32Bit>false</Prefer32Bit>
-    <PlatformTarget>x86</PlatformTarget>
-  </PropertyGroup>
-  <ItemGroup>
-    <Reference Include="C5, Version=2.5.0.0, Culture=neutral, PublicKeyToken=282361b99ded7e8e, processorArchitecture=MSIL">
-      <HintPath>..\packages\C5.2.5.3\lib\net45\C5.dll</HintPath>
-    </Reference>
-    <Reference Include="ConcurrentHashtable, Version=1.3.3.0, Culture=neutral, PublicKeyToken=17752bf2fea97f73, processorArchitecture=MSIL">
-      <SpecificVersion>False</SpecificVersion>
-      <HintPath>..\Common\ConcurrentHashtable.dll</HintPath>
-      <Private>False</Private>
-    </Reference>
-    <Reference Include="log4net, Version=2.0.12.0, Culture=neutral, PublicKeyToken=669e0ddf0bb1aa2a, processorArchitecture=MSIL">
-      <HintPath>..\packages\log4net.2.0.12\lib\net45\log4net.dll</HintPath>
-<<<<<<< HEAD
-    </Reference>
-    <Reference Include="Microsoft.CSharp" />
-    <Reference Include="Microsoft.Practices.Composite.UnityExtensions, Version=2.0.0.0, Culture=neutral, processorArchitecture=MSIL">
-      <SpecificVersion>False</SpecificVersion>
-      <HintPath>..\Common\Microsoft.Practices.Composite.UnityExtensions.dll</HintPath>
-      <Private>False</Private>
-    </Reference>
-    <Reference Include="Microsoft.Practices.ObjectBuilder2, Version=2.1.0.0, Culture=neutral, PublicKeyToken=31bf3856ad364e35, processorArchitecture=MSIL">
-      <SpecificVersion>False</SpecificVersion>
-      <HintPath>..\Common\Microsoft.Practices.ObjectBuilder2.dll</HintPath>
-      <Private>False</Private>
-    </Reference>
-    <Reference Include="Microsoft.Practices.ServiceLocation, Version=1.0.0.0, Culture=neutral, PublicKeyToken=31bf3856ad364e35, processorArchitecture=MSIL">
-      <SpecificVersion>False</SpecificVersion>
-      <HintPath>..\Common\Microsoft.Practices.ServiceLocation.dll</HintPath>
-      <Private>False</Private>
-    </Reference>
-    <Reference Include="Microsoft.Practices.Unity, Version=1.1.0.0, Culture=neutral, PublicKeyToken=31bf3856ad364e35, processorArchitecture=MSIL">
-      <SpecificVersion>False</SpecificVersion>
-      <HintPath>..\Common\Microsoft.Practices.Unity.dll</HintPath>
-      <Private>False</Private>
-    </Reference>
-    <Reference Include="Microsoft.Scripting">
-      <HintPath>..\Common\Microsoft.Scripting.dll</HintPath>
-      <Private>False</Private>
-    </Reference>
-    <Reference Include="Obtics, Version=1.0.13.0, Culture=neutral, PublicKeyToken=17752bf2fea97f73, processorArchitecture=MSIL">
-      <SpecificVersion>False</SpecificVersion>
-      <HintPath>..\Common\Obtics.dll</HintPath>
-      <Private>False</Private>
-    </Reference>
-    <Reference Include="PresentationCore" />
-    <Reference Include="PresentationFramework" />
-    <Reference Include="System" />
-    <Reference Include="System.Configuration" />
-    <Reference Include="System.Core">
-      <RequiredTargetFramework>3.5</RequiredTargetFramework>
-    </Reference>
-    <Reference Include="System.CoreEx, Version=1.0.4.0, Culture=neutral, PublicKeyToken=31bf3856ad364e35, processorArchitecture=MSIL">
-      <SpecificVersion>False</SpecificVersion>
-      <HintPath>..\Common\System.CoreEx.dll</HintPath>
-      <Private>False</Private>
-    </Reference>
-    <Reference Include="System.Data" />
-    <Reference Include="System.Data.DataSetExtensions">
-      <RequiredTargetFramework>3.5</RequiredTargetFramework>
-    </Reference>
-    <Reference Include="System.Data.Linq">
-      <RequiredTargetFramework>3.5</RequiredTargetFramework>
-    </Reference>
-    <Reference Include="System.Interactive, Version=1.0.4.0, Culture=neutral, PublicKeyToken=31bf3856ad364e35, processorArchitecture=MSIL">
-      <SpecificVersion>False</SpecificVersion>
-      <HintPath>..\Common\System.Interactive.dll</HintPath>
-      <Private>False</Private>
-    </Reference>
-    <Reference Include="System.Reactive, Version=1.0.4.0, Culture=neutral, PublicKeyToken=31bf3856ad364e35, processorArchitecture=MSIL">
-      <SpecificVersion>False</SpecificVersion>
-      <HintPath>..\Common\System.Reactive.dll</HintPath>
-      <Private>False</Private>
-    </Reference>
-    <Reference Include="System.Runtime.Serialization">
-      <RequiredTargetFramework>3.0</RequiredTargetFramework>
-    </Reference>
-    <Reference Include="System.Transactions" />
-    <Reference Include="System.ValueTuple, Version=4.0.3.0, Culture=neutral, PublicKeyToken=cc7b13ffcd2ddd51, processorArchitecture=MSIL">
-      <HintPath>..\packages\System.ValueTuple.4.5.0\lib\net461\System.ValueTuple.dll</HintPath>
-    </Reference>
-    <Reference Include="System.Web" />
-    <Reference Include="System.Web.Services" />
-    <Reference Include="System.Windows.Forms" />
-    <Reference Include="System.Xaml" />
-    <Reference Include="System.Xml" />
-    <Reference Include="System.Xml.Linq">
-      <RequiredTargetFramework>3.5</RequiredTargetFramework>
-    </Reference>
-    <Reference Include="UIAutomationClient" />
-    <Reference Include="WindowsBase" />
-  </ItemGroup>
-  <ItemGroup>
-    <Compile Include="AI\ColonyAI.cs" />
-    <Compile Include="AI\AIColonyHelper.cs" />
-    <Compile Include="AI\DiplomatAI.cs" />
-    <Compile Include="Collections\EnumValueCollection.cs" />
-    <Compile Include="Collections\ImmutableStack.cs" />
-    <Compile Include="Collections\InitOnlyKeyedCollection.cs" />
-    <Compile Include="Collections\IStack.cs" />
-    <Compile Include="Collections\SafeEnumerator.cs" />
-    <Compile Include="Collections\StackExtensions.cs" />
-    <Compile Include="Combat\CombatTargetSecondaries.cs" />
-    <Compile Include="Combat\CombatTargetPrimaries.cs" />
-    <Compile Include="Combat\InvasionArena.cs" />
-    <Compile Include="Combat\TakeSidesAsset.cs" />
-    <Compile Include="Diplomacy\CreditsClauseData.cs" />
-    <Compile Include="Diplomacy\DiplomacyDataInternal.cs" />
-    <Compile Include="Diplomacy\DiplomacyProfile.cs" />
-    <Compile Include="Diplomacy\DiplomacyStringKey.cs" />
-    <Compile Include="Diplomacy\ForeignPowerStatus.cs" />
-    <Compile Include="Diplomacy\Visitors\AcceptProposalVisitor.cs" />
-    <Compile Include="Diplomacy\Visitors\AgreementFulfillmentVisitor.cs" />
-    <Compile Include="Diplomacy\Visitors\AgreementVisitor.cs" />
-    <Compile Include="Diplomacy\Visitors\BreakAgreementVisitor.cs" />
-    <Compile Include="Diplomacy\Visitors\ClauseVisitor.cs" />
-    <Compile Include="Diplomacy\Visitors\IAgreementVisitor.cs" />
-    <Compile Include="Diplomacy\Visitors\IClauseVisitor.cs" />
-    <Compile Include="Diplomacy\Visitors\IProposalVisitor.cs" />
-    <Compile Include="Diplomacy\Visitors\ProposalVisitor.cs" />
-    <Compile Include="Diplomacy\Visitors\CreditObligationFulfillmentVisitor.cs" />
-    <Compile Include="Diplomacy\Visitors\RejectProposalVisitor.cs" />
-    <Compile Include="Economy\BuildSlotQueueItem.cs" />
-    <Compile Include="Economy\EconomyHelper.cs" />
-    <Compile Include="Intelligence\IntelOrders.cs" />
-    <Compile Include="Intelligence\IntelHelper.cs" />
-    <Compile Include="Economy\ShipyardBuildSlot.cs" />
-    <Compile Include="Entities\ICivIdentity.cs" />
-    <Compile Include="Entities\RaceConverter.cs" />
-    <Compile Include="Game\CivilizationMapData.cs" />
-    <Compile Include="Game\SectorClaim.cs" />
-    <Compile Include="Markup\ContextualTextEntryExtension.cs" />
-    <Compile Include="Markup\TechObjectTextGroupExtension.cs" />
-    <Compile Include="Orbitals\OrbitalHelper.cs" />
-    <Compile Include="PaceAndEmpirePower\PaceAndEmpirePower.cs" />
-    <Compile Include="Resources\MasterResources.cs" />
-    <Compile Include="Scripting\CivilizationScopedEvent.cs" />
-    <Compile Include="Scripting\EventDefinition.cs" />
-    <Compile Include="Scripting\Events\AsteroidImpactEvent.cs" />
-    <Compile Include="Scripting\Events\MajorAsteroidImpact.cs" />
-    <Compile Include="Scripting\Events\TerroristEvent.cs" />
-    <Compile Include="Scripting\Events\TerroristsCaptured.cs" />
-    <Compile Include="Scripting\Events\Earthquake.cs" />
-    <Compile Include="Scripting\Events\GammaRayBurst.cs" />
-    <Compile Include="Scripting\Events\PlagueEvent.cs" />
-    <Compile Include="Scripting\Events\Supernova.cs" />
-    <Compile Include="Scripting\Events\TerroristBombingOfShipProduction.cs" />
-    <Compile Include="Scripting\Events\TradeGuildStrikes.cs" />
-    <Compile Include="Scripting\Events\Tribbles.cs" />
-    <Compile Include="Scripting\LocationScopedEvent.cs" />
-    <Compile Include="Scripting\ScriptedEventDatabase.cs" />
-    <Compile Include="Scripting\UnitScopedEvent.cs" />
-    <Compile Include="Tech\PlanetaryTechObjectDesign.cs" />
-    <Compile Include="Effects\DynamicPropertyValue.cs" />
-    <Compile Include="Effects\Effect.cs" />
-    <Compile Include="Effects\EffectBinding.cs" />
-    <Compile Include="Effects\EffectParameterBindingExtensions.cs" />
-    <Compile Include="Effects\EffectParameterExtensions.cs" />
-    <Compile Include="Effects\EffectState.cs" />
-    <Compile Include="Effects\IEffectActivation.cs" />
-    <Compile Include="Effects\IEffectBindingCollection.cs" />
-    <Compile Include="Effects\IEffectGroup.cs" />
-    <Compile Include="Effects\IEffectGroupBinding.cs" />
-    <Compile Include="Effects\IEffectGroupBindingCollection.cs" />
-    <Compile Include="Effects\IEffectParameter.cs" />
-    <Compile Include="Effects\IEffectParameterBinding.cs" />
-    <Compile Include="Effects\IEffectParameterBindingCollection.cs" />
-    <Compile Include="Effects\IEffectParameterCollection.cs" />
-    <Compile Include="Effects\IEffectScope.cs" />
-    <Compile Include="Effects\IEffectSource.cs" />
-    <Compile Include="Effects\IEffectTarget.cs" />
-    <Compile Include="Effects\SetPropertyEffect.cs" />
-    <Compile Include="Effects\SetPropertyEffectBinding.cs" />
-    <Compile Include="Markup\EnumStringExtension.cs" />
-    <Compile Include="Markup\LocalizedStringExtension.cs" />
-    <Compile Include="Text\LocalizedTextDatabase.cs" />
-    <Compile Include="Text\RichString.cs" />
-    <Compile Include="Text\RichText.cs" />
-    <Compile Include="Text\RichTextConverter.cs" />
-    <Compile Include="Text\TextEffectStyle.cs" />
-    <Compile Include="Text\TextFormatFlags.cs" />
-    <Compile Include="Text\TextStyle.cs" />
-    <Compile Include="Types\IsSetFlag.cs" />
-    <Compile Include="Types\NamedGuid.cs" />
-    <Compile Include="Universe\ColonyHelper.cs" />
-    <Compile Include="Universe\MapLocation.cs" />
-    <Compile Include="Universe\PlanetTypeFlags.cs" />
-    <Compile Include="Utility\EnumHelper.cs" />
-    <Compile Include="Utility\Random\RandomHelper.cs" />
-    <Compile Include="Utility\EnumUtilities.cs" />
-    <Compile Include="Utility\GameScheduler.cs" />
-    <Compile Include="Utility\GCHelper.cs" />
-    <Compile Include="Utility\ShipSuffixes.cs" />
-    <Compile Include="Utility\TryConvert.cs" />
-    <Compile Include="Utility\XmlWriterEx.cs" />
-    <Compile Include="Xaml\XamlHelper.cs" />
-    <Compile Include="Entities\CivilizationConverter.cs" />
-    <Compile Include="Text\LanguageConverter.cs" />
-    <Compile Include="Text\LocalizedString.cs" />
-    <Compile Include="Text\LocalizedStringValue.cs" />
-    <Compile Include="Text\LocalizedStringValueCollection.cs" />
-    <Compile Include="Threading\InterlockedEx.cs" />
-    <Compile Include="Types\Cloneable.cs" />
-    <Compile Include="AI\ConvexHull.cs" />
-    <Compile Include="AI\Enums.cs" />
-    <Compile Include="AI\Goal.cs" />
-    <Compile Include="AI\InfluenceMap.cs" />
-    <Compile Include="AI\InfluenceMapHelper.cs" />
-    <Compile Include="AI\PlayerAI.cs" />
-    <Compile Include="AI\Strategy.cs" />
-    <Compile Include="AI\StrategyDatabase.cs" />
-    <Compile Include="AI\UnitAI.cs" />
-    <Compile Include="Buildings\Building.cs" />
-    <Compile Include="Buildings\BuildingDesign.cs" />
-    <Compile Include="Client\ClientBase.cs" />
-    <Compile Include="Client\IGameObjectIDService.cs" />
-    <Compile Include="Client\IPlayerOrderService.cs" />
-    <Compile Include="Collections\ArrayWrapper.cs" />
-    <Compile Include="Collections\CollectionBase.cs" />
-    <Compile Include="Collections\CollectionExtensions.cs" />
-    <Compile Include="Collections\DelegatingIndexedCollection.cs" />
-    <Compile Include="Collections\GameObjectList.cs" />
-    <Compile Include="Collections\GameObjectLookupCollection.cs" />
-    <Compile Include="Collections\IndexedEnumerable.cs" />
-    <Compile Include="Collections\Interfaces.cs" />
-    <Compile Include="Collections\ObservableKeyedCollection.cs" />
-    <Compile Include="Collections\ReadOnlyCollectionBase.cs" />
-    <Compile Include="Collections\WeakDictionary.cs" />
-    <Compile Include="Messages\GameSavedMessage.cs" />
-    <Compile Include="Messages\PlayerTurnFinishedMessage.cs" />
-    <Compile Include="Messages\TurnProgressChangedMessage.cs" />
-    <Compile Include="Messages\TurnStartedMessage.cs" />
-    <Compile Include="Messaging\Channel.cs" />
-    <Compile Include="Messaging\ChannelExtensions.cs" />
-    <Compile Include="Messaging\ChannelOfT.cs" />
-    <Compile Include="Messaging\ChannelSubscription.cs" />
-    <Compile Include="Messaging\ChannelSubscriptionBase.cs" />
-    <Compile Include="Messaging\Guard.cs" />
-    <Compile Include="Messaging\IChannelOfT.cs" />
-    <Compile Include="Messaging\ChannelThreadOption.cs" />
-    <Compile Include="Messaging\WeakChannelSubscription.cs" />
-    <Compile Include="Orbitals\OrbitalBattery.cs" />
-    <Compile Include="Scripting\IScriptService.cs" />
-    <Compile Include="Scripting\RuntimeScriptParameter.cs" />
-    <Compile Include="Scripting\RuntimeScriptParameters.cs" />
-    <Compile Include="Scripting\ScriptExpression.cs" />
-    <Compile Include="Scripting\ScriptService.cs" />
-    <Compile Include="SR.Designer.cs">
-      <AutoGen>True</AutoGen>
-      <DesignTime>True</DesignTime>
-      <DependentUpon>SR.resx</DependentUpon>
-    </Compile>
-    <Compile Include="Threading\Scheduler.cs" />
-    <Compile Include="Types\CompositeDisposer.cs" />
-    <Compile Include="Types\WeakReference.cs" />
-    <Compile Include="Diplomacy\AgreementMatrix.cs" />
-    <Compile Include="Diplomacy\Statement.cs" />
-    <Compile Include="Effects\DynamicObjectType.cs" />
-    <Compile Include="Effects\DynamicPropertyChangedEventArgs.cs" />
-    <Compile Include="Effects\DynamicPropertyMetadata.cs" />
-    <Compile Include="Effects\DynamicPropertyModifier.cs" />
-    <Compile Include="Effects\EffectSystem.cs" />
-    <Compile Include="Effects\FrugalMap.cs" />
-    <Compile Include="Effects\DynamicObject.cs" />
-    <Compile Include="Effects\DynamicProperty.cs" />
-    <Compile Include="Effects\ItemStructList.cs" />
-    <Compile Include="Collections\IndexedCollection.cs" />
-    <Compile Include="Combat\AutomatedCombatEngine.cs" />
-    <Compile Include="Combat\CombatAssets.cs" />
-    <Compile Include="Combat\CombatEngine.cs" />
-    <Compile Include="Combat\CombatHelper.cs" />
-    <Compile Include="Combat\CombatOrders.cs" />
-    <Compile Include="Combat\CombatUnit.cs" />
-    <Compile Include="Combat\CombatUpdate.cs" />
-    <Compile Include="Combat\CombatWeapon.cs" />
-    <Compile Include="Data\Table.cs" />
-    <Compile Include="Data\TableMap.cs" />
-    <Compile Include="Data\TableParseException.cs" />
-    <Compile Include="Data\TableRow.cs" />
-    <Compile Include="Diplomacy\DiplomacyState.cs" />
-    <Compile Include="Diplomacy\Diplomat.cs" />
-    <Compile Include="Diplomacy\AttitudeVariable.cs" />
-    <Compile Include="Diplomacy\Clause.cs" />
-    <Compile Include="Diplomacy\DiplomacyData.cs" />
-    <Compile Include="Diplomacy\DiplomacyExtensions.cs" />
-    <Compile Include="Diplomacy\DiplomacyHelper.cs" />
-    <Compile Include="Diplomacy\ForeignPower.cs" />
-    <Compile Include="Diplomacy\IAgreement.cs" />
-    <Compile Include="Diplomacy\IProposal.cs" />
-    <Compile Include="Diplomacy\Enums.cs" />
-    <Compile Include="Diplomacy\Motivation.cs" />
-    <Compile Include="Diplomacy\RegardEvent.cs" />
-    <Compile Include="Diplomacy\RelationshipMemory.cs" />
-    <Compile Include="Economy\BonusDescription.cs" />
-    <Compile Include="Economy\BonusType.cs" />
-    <Compile Include="Economy\BuildQueueItem.cs" />
-    <Compile Include="Economy\BuildSlot.cs" />
-    <Compile Include="Economy\ITradeCenter.cs" />
-    <Compile Include="Economy\ShipBuildProject.cs" />
-    <Compile Include="Economy\StationBuildProject.cs" />
-    <Compile Include="Economy\StructureBuildProject.cs" />
-    <Compile Include="Economy\IProductionCenter.cs" />
-    <Compile Include="Economy\ResearchPool.cs" />
-    <Compile Include="Economy\Treasury.cs" />
-    <Compile Include="Encyclopedia\IEncyclopediaEntry.cs" />
-    <Compile Include="Entities\CivilizationPairedMap.cs" />
-    <Compile Include="Game\ChatMessage.cs" />
-    <Compile Include="Game\CivHelper.cs" />
-    <Compile Include="Game\CivilizationManager.cs" />
-    <Compile Include="Game\GameEnums.cs" />
-    <Compile Include="Game\GameContext.cs" />
-    <Compile Include="Game\GameEngine.cs" />
-    <Compile Include="Game\GameInitData.cs" />
-    <Compile Include="Game\GameMod.cs" />
-    <Compile Include="Game\GameObject.cs" />
-    <Compile Include="Game\GameOptions.cs" />
-    <Compile Include="Game\GameStartData.cs" />
-    <Compile Include="Game\GameTables.cs" />
-    <Compile Include="Client\IClientContext.cs" />
-    <Compile Include="Game\IGameTurnListener.cs" />
-    <Compile Include="Game\PlayerSlot.cs" />
-    <Compile Include="Resources\IResourceManager.cs" />
-    <Compile Include="Scripting\Events\ReligiousHolidayEvent.cs" />
-    <Compile Include="Scripting\ScriptedEvent.cs" />
-    <Compile Include="Scripting\ScriptedEventSitRepEntryData.cs" />
-    <Compile Include="Text\ITextDatabase.cs" />
-    <Compile Include="Game\GameUpdateData.cs" />
-    <Compile Include="Game\IGameUnit.cs" />
-    <Compile Include="Game\LobbyData.cs" />
-    <Compile Include="Game\Morale.cs" />
-    <Compile Include="Game\MoraleEvent.cs" />
-    <Compile Include="Game\Order.cs" />
-    <Compile Include="Game\Player.cs" />
-    <Compile Include="Game\PlayerContext.cs" />
-    <Compile Include="Game\PlayerOperations.cs" />
-    <Compile Include="Game\SavedGameHeader.cs" />
-    <Compile Include="Game\SavedGameManager.cs" />
-    <Compile Include="Game\SectorClaimGrid.cs" />
-    <Compile Include="Game\SitRepEntry.cs" />
-    <Compile Include="IO\FastSerializer.cs" />
-    <Compile Include="IO\MiniLZO.cs" />
-    <Compile Include="IO\StorageManager.cs" />
-    <Compile Include="IO\StreamUtility.cs" />
-    <Compile Include="Diplomacy\IResponse.cs" />
-    <Compile Include="Resources\PathHelper.cs" />
-    <Compile Include="Tech\TechTreeMap.cs" />
-    <Compile Include="Types\ComparerFromComparison.cs" />
-    <Compile Include="Types\DelegatingEqualityComparer.cs" />
-    <Compile Include="Types\Disposer.cs" />
-    <Compile Include="Types\GameDataException.cs" />
-    <Compile Include="Types\SupportInitializeBase.cs" />
-    <Compile Include="Types\MapLocationCollection.cs" />
-    <Compile Include="Utility\DoubleUtil.cs" />
-    <Compile Include="Utility\EventExtensions.cs" />
-    <Compile Include="Utility\Guard.cs" />
-    <Compile Include="Utility\ChannelLogAppender.cs" />
-    <Compile Include="Utility\GameLog.cs" />
-    <Compile Include="Network\NetException.cs" />
-    <Compile Include="Network\NetUtility.cs" />
-    <Compile Include="Orbitals\Fleet.cs" />
-    <Compile Include="Orbitals\FleetHelper.cs" />
-    <Compile Include="Orbitals\FleetOrder.cs" />
-    <Compile Include="Orbitals\FleetOrders.cs" />
-    <Compile Include="Orbitals\FleetView.cs" />
-    <Compile Include="Orbitals\Orbital.cs" />
-    <Compile Include="Orbitals\Ship.cs" />
-    <Compile Include="Orbitals\ShipClass.cs" />
-    <Compile Include="Orbitals\ShipDesign.cs" />
-    <Compile Include="Orbitals\ShipHelper.cs" />
-    <Compile Include="Orbitals\Shipyard.cs" />
-    <Compile Include="Orbitals\ShipyardDesign.cs" />
-    <Compile Include="Orbitals\Station.cs" />
-    <Compile Include="Orbitals\StationDesign.cs" />
-    <Compile Include="Orbitals\Weapon.cs" />
-    <Compile Include="Pathfinding\AStar.cs" />
-    <Compile Include="Pathfinding\PriorityQueue.cs" />
-    <Compile Include="Pathfinding\StandardHeuristics.cs" />
-    <Compile Include="Properties\Settings.Designer.cs">
-      <AutoGen>True</AutoGen>
-      <DesignTimeSharedInput>True</DesignTimeSharedInput>
-      <DependentUpon>Settings.settings</DependentUpon>
-    </Compile>
-    <Compile Include="Resources\CivString.cs" />
-    <Compile Include="Resources\ResourceManager.cs" />
-    <Compile Include="Resources\StringTable.cs" />
-    <Compile Include="Tech\CivTechTree.cs" />
-    <Compile Include="Tech\TechDatabase.cs" />
-    <Compile Include="Tech\TechObject.cs" />
-    <Compile Include="Tech\TechObjectDesignMap.cs" />
-    <Compile Include="Tech\TechTreeHelper.cs" />
-    <Compile Include="Economy\IBuildable.cs" />
-    <Compile Include="Economy\ProductionFacilityBuildProject.cs" />
-    <Compile Include="Economy\ProductionFacilityDesign.cs" />
-    <Compile Include="Economy\BuildProject.cs" />
-    <Compile Include="Economy\ResourcePool.cs" />
-    <Compile Include="Economy\ResourceValueCollection.cs" />
-    <Compile Include="Entities\Civilization.cs" />
-    <Compile Include="Entities\CivDatabase.cs" />
-    <Compile Include="Entities\Race.cs" />
-    <Compile Include="Entities\RaceDatabase.cs" />
-    <Compile Include="Orbitals\OrbitalDesign.cs" />
-    <Compile Include="Tech\TechObjectDesign.cs" />
-    <Compile Include="Tech\ResearchMatrix.cs" />
-    <Compile Include="Text\StringTableDocument.cs" />
-    <Compile Include="Text\StringTableEntry.cs" />
-    <Compile Include="Text\StringTableNode.cs" />
-    <Compile Include="Text\StringTableReader.cs" />
-    <Compile Include="Text\StringTableWriter.cs" />
-    <Compile Include="Types\Delegates.cs" />
-    <Compile Include="Types\Dimension.cs" />
-    <Compile Include="Types\Distribution.cs" />
-    <Compile Include="Properties\AssemblyInfo.cs" />
-    <Compile Include="Economy\Resources.cs" />
-    <Compile Include="Types\FlagType.cs" />
-    <Compile Include="Types\INotifyChanged.cs" />
-    <Compile Include="Types\Number.cs" />
-    <Compile Include="Types\Meter.cs" />
-    <Compile Include="Types\OutputModifier.cs" />
-    <Compile Include="Types\Percentage.cs" />
-    <Compile Include="Types\StateManager.cs" />
-    <Compile Include="Types\StateScope.cs" />
-    <Compile Include="Types\SupremacyException.cs" />
-    <Compile Include="Types\ValueModifier.cs" />
-    <Compile Include="Types\Wheel.cs" />
-    <Compile Include="Universe\BaseGalaxyLayout.cs" />
-    <Compile Include="Universe\ClusterGalaxyLayout.cs" />
-    <Compile Include="Universe\ColonyBuilder.cs" />
-    <Compile Include="Universe\EllipticalGalaxyLayout.cs" />
-    <Compile Include="Universe\Enums.cs" />
-    <Compile Include="Universe\GalaxyGenerator.cs" />
-    <Compile Include="Universe\IGalaxyLayout.cs" />
-    <Compile Include="Universe\IrregularGalaxyLayout.cs" />
-    <Compile Include="Universe\IUniverseObject.cs" />
-    <Compile Include="Universe\MapHelper.cs" />
-    <Compile Include="Universe\MoonHelper.cs" />
-    <Compile Include="Universe\PlanetHelper.cs" />
-    <Compile Include="Universe\StarSystemDescriptor.cs" />
-    <Compile Include="Universe\StarHelper.cs" />
-    <Compile Include="Universe\SupportsPlanetsAttribute.cs" />
-    <Compile Include="Universe\TradeRoute.cs" />
-    <Compile Include="Universe\TravelRoute.cs" />
-    <Compile Include="Universe\Planet.cs" />
-    <Compile Include="Universe\RingGalaxyLayout.cs" />
-    <Compile Include="Universe\Sector.cs" />
-    <Compile Include="Universe\SectorMap.cs" />
-    <Compile Include="Universe\SpiralGalaxyLayout.cs" />
-    <Compile Include="Universe\StarSystem.cs" />
-    <Compile Include="Universe\Colony.cs" />
-    <Compile Include="Universe\UninhabitableAttribute.cs" />
-    <Compile Include="Universe\UniverseManager.cs" />
-    <Compile Include="Universe\UniverseObject.cs" />
-    <Compile Include="Universe\UniverseObjectSet.cs" />
-    <Compile Include="Utility\AsyncHelper.cs" />
-    <Compile Include="Utility\Random\ChanceTree.cs.cs" />
-    <Compile Include="Utility\Random\MersenneTwister.cs" />
-    <Compile Include="Utility\Random\RandomProvider.cs" />
-    <Compile Include="Utility\RomanNumber.cs" />
-    <Compile Include="Utility\Statistics.cs" />
-    <Compile Include="Utility\StringHelper.cs" />
-    <Compile Include="Utility\TextHelper.cs" />
-    <Compile Include="Utility\XmlHelper.cs" />
-    <Compile Include="VFS\AbstractSource.cs" />
-    <Compile Include="VFS\AbstractWritableSource.cs" />
-    <Compile Include="VFS\CaseCultureStringComparer.cs" />
-    <Compile Include="VFS\CreateOnWriteHardDiskSource.cs" />
-    <Compile Include="VFS\FilesSourceExtensions.cs" />
-    <Compile Include="VFS\HardDiskSource.cs" />
-    <Compile Include="VFS\HardDiskVirtualFileStream.cs" />
-    <Compile Include="VFS\IFilesSource.cs" />
-    <Compile Include="VFS\IVfsService.cs" />
-    <Compile Include="VFS\IVirtualFileInfo.cs" />
-    <Compile Include="VFS\IVirtualFileStream.cs" />
-    <Compile Include="VFS\IVirtualFileStreamInternal.cs" />
-    <Compile Include="VFS\IWritableFilesSource.cs" />
-    <Compile Include="VFS\MemoryFileStream.cs" />
-    <Compile Include="VFS\MemorySource.cs" />
-    <Compile Include="VFS\ReadOnlyHardDiskSource.cs" />
-    <Compile Include="VFS\StreamDecorator.cs" />
-    <Compile Include="VFS\Utility.cs" />
-    <Compile Include="VFS\VfsService.cs" />
-    <Compile Include="VFS\VfsServiceExtensions.cs" />
-    <Compile Include="VFS\VfsUriHelper.cs" />
-    <Compile Include="VFS\VfsWebRequest.cs" />
-    <Compile Include="VFS\VirtualFileInfoExtensions.cs" />
-  </ItemGroup>
-  <ItemGroup>
-    <None Include="..\.editorconfig">
-      <Link>.editorconfig</Link>
-    </None>
-    <None Include="app.config" />
-    <None Include="packages.config" />
-    <None Include="Properties\Settings.settings">
-      <Generator>SettingsSingleFileGenerator</Generator>
-      <LastGenOutput>Settings.Designer.cs</LastGenOutput>
-    </None>
-  </ItemGroup>
-  <ItemGroup>
-    <Service Include="{3259AA49-8AA1-44D3-9025-A0B520596A8C}" />
-    <Service Include="{508349B6-6B84-4DF5-91F0-309BEEBAD82D}" />
-    <Service Include="{B4F97281-0DBD-4835-9ED8-7DFB966E87FF}" />
-  </ItemGroup>
-  <ItemGroup>
-    <ProjectReference Include="..\Supremacy.Scripting\Supremacy.Scripting.csproj">
-      <Project>{25AEA57E-9376-4B73-93D4-A2DCDB15D2D2}</Project>
-      <Name>Supremacy.Scripting</Name>
-      <Private>False</Private>
-    </ProjectReference>
-  </ItemGroup>
-  <ItemGroup>
-    <BootstrapperPackage Include="Microsoft.Net.Framework.3.5.SP1">
-      <Visible>False</Visible>
-      <ProductName>.NET Framework 3.5 SP1</ProductName>
-      <Install>true</Install>
-    </BootstrapperPackage>
-    <BootstrapperPackage Include="Microsoft.Windows.Installer.3.1">
-      <Visible>False</Visible>
-      <ProductName>Windows Installer 3.1</ProductName>
-      <Install>true</Install>
-    </BootstrapperPackage>
-  </ItemGroup>
-  <ItemGroup>
-    <EmbeddedResource Include="SR.resx">
-      <Generator>ResXFileCodeGenerator</Generator>
-      <LastGenOutput>SR.Designer.cs</LastGenOutput>
-      <SubType>Designer</SubType>
-    </EmbeddedResource>
-  </ItemGroup>
-  <ItemGroup>
-    <WCFMetadata Include="Service References\" />
-  </ItemGroup>
-  <ItemGroup />
-  <Import Project="$(MSBuildBinPath)\Microsoft.CSharp.targets" />
-=======
-    </Reference>
-    <Reference Include="Microsoft.CSharp" />
-    <Reference Include="Microsoft.Practices.Composite.UnityExtensions, Version=2.0.0.0, Culture=neutral, processorArchitecture=MSIL">
-      <SpecificVersion>False</SpecificVersion>
-      <HintPath>..\Common\Microsoft.Practices.Composite.UnityExtensions.dll</HintPath>
-      <Private>False</Private>
-    </Reference>
-    <Reference Include="Microsoft.Practices.ObjectBuilder2, Version=2.1.0.0, Culture=neutral, PublicKeyToken=31bf3856ad364e35, processorArchitecture=MSIL">
-      <SpecificVersion>False</SpecificVersion>
-      <HintPath>..\Common\Microsoft.Practices.ObjectBuilder2.dll</HintPath>
-      <Private>False</Private>
-    </Reference>
-    <Reference Include="Microsoft.Practices.ServiceLocation, Version=1.0.0.0, Culture=neutral, PublicKeyToken=31bf3856ad364e35, processorArchitecture=MSIL">
-      <SpecificVersion>False</SpecificVersion>
-      <HintPath>..\Common\Microsoft.Practices.ServiceLocation.dll</HintPath>
-      <Private>False</Private>
-    </Reference>
-    <Reference Include="Microsoft.Practices.Unity, Version=1.1.0.0, Culture=neutral, PublicKeyToken=31bf3856ad364e35, processorArchitecture=MSIL">
-      <SpecificVersion>False</SpecificVersion>
-      <HintPath>..\Common\Microsoft.Practices.Unity.dll</HintPath>
-      <Private>False</Private>
-    </Reference>
-    <Reference Include="Microsoft.Scripting">
-      <HintPath>..\Common\Microsoft.Scripting.dll</HintPath>
-      <Private>False</Private>
-    </Reference>
-    <Reference Include="Obtics, Version=1.0.13.0, Culture=neutral, PublicKeyToken=17752bf2fea97f73, processorArchitecture=MSIL">
-      <SpecificVersion>False</SpecificVersion>
-      <HintPath>..\Common\Obtics.dll</HintPath>
-      <Private>False</Private>
-    </Reference>
-    <Reference Include="PresentationCore" />
-    <Reference Include="PresentationFramework" />
-    <Reference Include="System" />
-    <Reference Include="System.Configuration" />
-    <Reference Include="System.Core">
-      <RequiredTargetFramework>3.5</RequiredTargetFramework>
-    </Reference>
-    <Reference Include="System.CoreEx, Version=1.0.4.0, Culture=neutral, PublicKeyToken=31bf3856ad364e35, processorArchitecture=MSIL">
-      <SpecificVersion>False</SpecificVersion>
-      <HintPath>..\Common\System.CoreEx.dll</HintPath>
-      <Private>False</Private>
-    </Reference>
-    <Reference Include="System.Data" />
-    <Reference Include="System.Data.DataSetExtensions">
-      <RequiredTargetFramework>3.5</RequiredTargetFramework>
-    </Reference>
-    <Reference Include="System.Data.Linq">
-      <RequiredTargetFramework>3.5</RequiredTargetFramework>
-    </Reference>
-    <Reference Include="System.Interactive, Version=1.0.4.0, Culture=neutral, PublicKeyToken=31bf3856ad364e35, processorArchitecture=MSIL">
-      <SpecificVersion>False</SpecificVersion>
-      <HintPath>..\Common\System.Interactive.dll</HintPath>
-      <Private>False</Private>
-    </Reference>
-    <Reference Include="System.Reactive, Version=1.0.4.0, Culture=neutral, PublicKeyToken=31bf3856ad364e35, processorArchitecture=MSIL">
-      <SpecificVersion>False</SpecificVersion>
-      <HintPath>..\Common\System.Reactive.dll</HintPath>
-      <Private>False</Private>
-    </Reference>
-    <Reference Include="System.Runtime.Serialization">
-      <RequiredTargetFramework>3.0</RequiredTargetFramework>
-    </Reference>
-    <Reference Include="System.Transactions" />
-    <Reference Include="System.ValueTuple, Version=4.0.3.0, Culture=neutral, PublicKeyToken=cc7b13ffcd2ddd51, processorArchitecture=MSIL">
-      <HintPath>..\packages\System.ValueTuple.4.5.0\lib\net461\System.ValueTuple.dll</HintPath>
-    </Reference>
-    <Reference Include="System.Web" />
-    <Reference Include="System.Web.Services" />
-    <Reference Include="System.Xaml" />
-    <Reference Include="System.Xml" />
-    <Reference Include="System.Xml.Linq">
-      <RequiredTargetFramework>3.5</RequiredTargetFramework>
-    </Reference>
-    <Reference Include="UIAutomationClient" />
-    <Reference Include="WindowsBase" />
-  </ItemGroup>
-  <ItemGroup>
-    <Compile Include="AI\ColonyAI.cs" />
-    <Compile Include="AI\AIColonyHelper.cs" />
-    <Compile Include="AI\DiplomatAI.cs" />
-    <Compile Include="Collections\EnumValueCollection.cs" />
-    <Compile Include="Collections\ImmutableStack.cs" />
-    <Compile Include="Collections\InitOnlyKeyedCollection.cs" />
-    <Compile Include="Collections\IStack.cs" />
-    <Compile Include="Collections\SafeEnumerator.cs" />
-    <Compile Include="Collections\StackExtensions.cs" />
-    <Compile Include="Combat\CombatTargetSecondaries.cs" />
-    <Compile Include="Combat\CombatTargetPrimaries.cs" />
-    <Compile Include="Combat\InvasionArena.cs" />
-    <Compile Include="Combat\TakeSidesAsset.cs" />
-    <Compile Include="Diplomacy\CreditsClauseData.cs" />
-    <Compile Include="Diplomacy\DiplomacyDataInternal.cs" />
-    <Compile Include="Diplomacy\DiplomacyProfile.cs" />
-    <Compile Include="Diplomacy\DiplomacyStringKey.cs" />
-    <Compile Include="Diplomacy\ForeignPowerStatus.cs" />
-    <Compile Include="Diplomacy\Visitors\AcceptProposalVisitor.cs" />
-    <Compile Include="Diplomacy\Visitors\AgreementFulfillmentVisitor.cs" />
-    <Compile Include="Diplomacy\Visitors\AgreementVisitor.cs" />
-    <Compile Include="Diplomacy\Visitors\BreakAgreementVisitor.cs" />
-    <Compile Include="Diplomacy\Visitors\ClauseVisitor.cs" />
-    <Compile Include="Diplomacy\Visitors\IAgreementVisitor.cs" />
-    <Compile Include="Diplomacy\Visitors\IClauseVisitor.cs" />
-    <Compile Include="Diplomacy\Visitors\IProposalVisitor.cs" />
-    <Compile Include="Diplomacy\Visitors\ProposalVisitor.cs" />
-    <Compile Include="Diplomacy\Visitors\CreditObligationFulfillmentVisitor.cs" />
-    <Compile Include="Diplomacy\Visitors\RejectProposalVisitor.cs" />
-    <Compile Include="Economy\BuildSlotQueueItem.cs" />
-    <Compile Include="Economy\EconomyHelper.cs" />
-    <Compile Include="Intelligence\IntelOrders.cs" />
-    <Compile Include="Intelligence\IntelHelper.cs" />
-    <Compile Include="Economy\ShipyardBuildSlot.cs" />
-    <Compile Include="Entities\ICivIdentity.cs" />
-    <Compile Include="Entities\RaceConverter.cs" />
-    <Compile Include="Game\CivilizationMapData.cs" />
-    <Compile Include="Game\SectorClaim.cs" />
-    <Compile Include="Markup\ContextualTextEntryExtension.cs" />
-    <Compile Include="Markup\TechObjectTextGroupExtension.cs" />
-    <Compile Include="Orbitals\OrbitalHelper.cs" />
-    <Compile Include="PaceAndEmpirePower\PaceAndEmpirePower.cs" />
-    <Compile Include="Resources\MasterResources.cs" />
-    <Compile Include="Scripting\CivilizationScopedEvent.cs" />
-    <Compile Include="Scripting\EventDefinition.cs" />
-    <Compile Include="Scripting\Events\AsteroidImpactEvent.cs" />
-    <Compile Include="Scripting\Events\MajorAsteroidImpact.cs" />
-    <Compile Include="Scripting\Events\TerroristEvent.cs" />
-    <Compile Include="Scripting\Events\TerroristsCaptured.cs" />
-    <Compile Include="Scripting\Events\Earthquake.cs" />
-    <Compile Include="Scripting\Events\GammaRayBurst.cs" />
-    <Compile Include="Scripting\Events\PlagueEvent.cs" />
-    <Compile Include="Scripting\Events\Supernova.cs" />
-    <Compile Include="Scripting\Events\TerroristBombingOfShipProduction.cs" />
-    <Compile Include="Scripting\Events\TradeGuildStrikes.cs" />
-    <Compile Include="Scripting\Events\Tribbles.cs" />
-    <Compile Include="Scripting\LocationScopedEvent.cs" />
-    <Compile Include="Scripting\ScriptedEventDatabase.cs" />
-    <Compile Include="Scripting\UnitScopedEvent.cs" />
-    <Compile Include="Tech\PlanetaryTechObjectDesign.cs" />
-    <Compile Include="Effects\DynamicPropertyValue.cs" />
-    <Compile Include="Effects\Effect.cs" />
-    <Compile Include="Effects\EffectBinding.cs" />
-    <Compile Include="Effects\EffectParameterBindingExtensions.cs" />
-    <Compile Include="Effects\EffectParameterExtensions.cs" />
-    <Compile Include="Effects\EffectState.cs" />
-    <Compile Include="Effects\IEffectActivation.cs" />
-    <Compile Include="Effects\IEffectBindingCollection.cs" />
-    <Compile Include="Effects\IEffectGroup.cs" />
-    <Compile Include="Effects\IEffectGroupBinding.cs" />
-    <Compile Include="Effects\IEffectGroupBindingCollection.cs" />
-    <Compile Include="Effects\IEffectParameter.cs" />
-    <Compile Include="Effects\IEffectParameterBinding.cs" />
-    <Compile Include="Effects\IEffectParameterBindingCollection.cs" />
-    <Compile Include="Effects\IEffectParameterCollection.cs" />
-    <Compile Include="Effects\IEffectScope.cs" />
-    <Compile Include="Effects\IEffectSource.cs" />
-    <Compile Include="Effects\IEffectTarget.cs" />
-    <Compile Include="Effects\SetPropertyEffect.cs" />
-    <Compile Include="Effects\SetPropertyEffectBinding.cs" />
-    <Compile Include="Markup\EnumStringExtension.cs" />
-    <Compile Include="Markup\LocalizedStringExtension.cs" />
-    <Compile Include="Text\LocalizedTextDatabase.cs" />
-    <Compile Include="Text\RichString.cs" />
-    <Compile Include="Text\RichText.cs" />
-    <Compile Include="Text\RichTextConverter.cs" />
-    <Compile Include="Text\TextEffectStyle.cs" />
-    <Compile Include="Text\TextFormatFlags.cs" />
-    <Compile Include="Text\TextStyle.cs" />
-    <Compile Include="Types\IsSetFlag.cs" />
-    <Compile Include="Types\NamedGuid.cs" />
-    <Compile Include="Universe\ColonyHelper.cs" />
-    <Compile Include="Universe\MapLocation.cs" />
-    <Compile Include="Universe\PlanetTypeFlags.cs" />
-    <Compile Include="Utility\EnumHelper.cs" />
-    <Compile Include="Utility\Random\RandomHelper.cs" />
-    <Compile Include="Utility\EnumUtilities.cs" />
-    <Compile Include="Utility\GameScheduler.cs" />
-    <Compile Include="Utility\GCHelper.cs" />
-    <Compile Include="Utility\ShipSuffixes.cs" />
-    <Compile Include="Utility\TryConvert.cs" />
-    <Compile Include="Utility\XmlWriterEx.cs" />
-    <Compile Include="Xaml\XamlHelper.cs" />
-    <Compile Include="Entities\CivilizationConverter.cs" />
-    <Compile Include="Text\LanguageConverter.cs" />
-    <Compile Include="Text\LocalizedString.cs" />
-    <Compile Include="Text\LocalizedStringValue.cs" />
-    <Compile Include="Text\LocalizedStringValueCollection.cs" />
-    <Compile Include="Threading\InterlockedEx.cs" />
-    <Compile Include="Types\Cloneable.cs" />
-    <Compile Include="AI\ConvexHull.cs" />
-    <Compile Include="AI\Enums.cs" />
-    <Compile Include="AI\Goal.cs" />
-    <Compile Include="AI\InfluenceMap.cs" />
-    <Compile Include="AI\InfluenceMapHelper.cs" />
-    <Compile Include="AI\PlayerAI.cs" />
-    <Compile Include="AI\Strategy.cs" />
-    <Compile Include="AI\StrategyDatabase.cs" />
-    <Compile Include="AI\UnitAI.cs" />
-    <Compile Include="Buildings\Building.cs" />
-    <Compile Include="Buildings\BuildingDesign.cs" />
-    <Compile Include="Client\ClientBase.cs" />
-    <Compile Include="Client\IGameObjectIDService.cs" />
-    <Compile Include="Client\IPlayerOrderService.cs" />
-    <Compile Include="Collections\ArrayWrapper.cs" />
-    <Compile Include="Collections\CollectionBase.cs" />
-    <Compile Include="Collections\CollectionExtensions.cs" />
-    <Compile Include="Collections\DelegatingIndexedCollection.cs" />
-    <Compile Include="Collections\GameObjectList.cs" />
-    <Compile Include="Collections\GameObjectLookupCollection.cs" />
-    <Compile Include="Collections\IndexedEnumerable.cs" />
-    <Compile Include="Collections\Interfaces.cs" />
-    <Compile Include="Collections\ObservableKeyedCollection.cs" />
-    <Compile Include="Collections\ReadOnlyCollectionBase.cs" />
-    <Compile Include="Collections\WeakDictionary.cs" />
-    <Compile Include="Messages\GameSavedMessage.cs" />
-    <Compile Include="Messages\PlayerTurnFinishedMessage.cs" />
-    <Compile Include="Messages\TurnProgressChangedMessage.cs" />
-    <Compile Include="Messages\TurnStartedMessage.cs" />
-    <Compile Include="Messaging\Channel.cs" />
-    <Compile Include="Messaging\ChannelExtensions.cs" />
-    <Compile Include="Messaging\ChannelOfT.cs" />
-    <Compile Include="Messaging\ChannelSubscription.cs" />
-    <Compile Include="Messaging\ChannelSubscriptionBase.cs" />
-    <Compile Include="Messaging\Guard.cs" />
-    <Compile Include="Messaging\IChannelOfT.cs" />
-    <Compile Include="Messaging\ChannelThreadOption.cs" />
-    <Compile Include="Messaging\WeakChannelSubscription.cs" />
-    <Compile Include="Orbitals\OrbitalBattery.cs" />
-    <Compile Include="Scripting\IScriptService.cs" />
-    <Compile Include="Scripting\RuntimeScriptParameter.cs" />
-    <Compile Include="Scripting\RuntimeScriptParameters.cs" />
-    <Compile Include="Scripting\ScriptExpression.cs" />
-    <Compile Include="Scripting\ScriptService.cs" />
-    <Compile Include="SR.Designer.cs">
-      <AutoGen>True</AutoGen>
-      <DesignTime>True</DesignTime>
-      <DependentUpon>SR.resx</DependentUpon>
-    </Compile>
-    <Compile Include="Threading\Scheduler.cs" />
-    <Compile Include="Types\CompositeDisposer.cs" />
-    <Compile Include="Types\WeakReference.cs" />
-    <Compile Include="Diplomacy\AgreementMatrix.cs" />
-    <Compile Include="Diplomacy\Statement.cs" />
-    <Compile Include="Effects\DynamicObjectType.cs" />
-    <Compile Include="Effects\DynamicPropertyChangedEventArgs.cs" />
-    <Compile Include="Effects\DynamicPropertyMetadata.cs" />
-    <Compile Include="Effects\DynamicPropertyModifier.cs" />
-    <Compile Include="Effects\EffectSystem.cs" />
-    <Compile Include="Effects\FrugalMap.cs" />
-    <Compile Include="Effects\DynamicObject.cs" />
-    <Compile Include="Effects\DynamicProperty.cs" />
-    <Compile Include="Effects\ItemStructList.cs" />
-    <Compile Include="Collections\IndexedCollection.cs" />
-    <Compile Include="Combat\AutomatedCombatEngine.cs" />
-    <Compile Include="Combat\CombatAssets.cs" />
-    <Compile Include="Combat\CombatEngine.cs" />
-    <Compile Include="Combat\CombatHelper.cs" />
-    <Compile Include="Combat\CombatOrders.cs" />
-    <Compile Include="Combat\CombatUnit.cs" />
-    <Compile Include="Combat\CombatUpdate.cs" />
-    <Compile Include="Combat\CombatWeapon.cs" />
-    <Compile Include="Data\Table.cs" />
-    <Compile Include="Data\TableMap.cs" />
-    <Compile Include="Data\TableParseException.cs" />
-    <Compile Include="Data\TableRow.cs" />
-    <Compile Include="Diplomacy\DiplomacyState.cs" />
-    <Compile Include="Diplomacy\Diplomat.cs" />
-    <Compile Include="Diplomacy\AttitudeVariable.cs" />
-    <Compile Include="Diplomacy\Clause.cs" />
-    <Compile Include="Diplomacy\DiplomacyData.cs" />
-    <Compile Include="Diplomacy\DiplomacyExtensions.cs" />
-    <Compile Include="Diplomacy\DiplomacyHelper.cs" />
-    <Compile Include="Diplomacy\ForeignPower.cs" />
-    <Compile Include="Diplomacy\IAgreement.cs" />
-    <Compile Include="Diplomacy\IProposal.cs" />
-    <Compile Include="Diplomacy\Enums.cs" />
-    <Compile Include="Diplomacy\Motivation.cs" />
-    <Compile Include="Diplomacy\RegardEvent.cs" />
-    <Compile Include="Diplomacy\RelationshipMemory.cs" />
-    <Compile Include="Economy\BonusDescription.cs" />
-    <Compile Include="Economy\BonusType.cs" />
-    <Compile Include="Economy\BuildQueueItem.cs" />
-    <Compile Include="Economy\BuildSlot.cs" />
-    <Compile Include="Economy\ITradeCenter.cs" />
-    <Compile Include="Economy\ShipBuildProject.cs" />
-    <Compile Include="Economy\StationBuildProject.cs" />
-    <Compile Include="Economy\StructureBuildProject.cs" />
-    <Compile Include="Economy\IProductionCenter.cs" />
-    <Compile Include="Economy\ResearchPool.cs" />
-    <Compile Include="Economy\Treasury.cs" />
-    <Compile Include="Encyclopedia\IEncyclopediaEntry.cs" />
-    <Compile Include="Entities\CivilizationPairedMap.cs" />
-    <Compile Include="Game\ChatMessage.cs" />
-    <Compile Include="Game\CivHelper.cs" />
-    <Compile Include="Game\CivilizationManager.cs" />
-    <Compile Include="Game\GameEnums.cs" />
-    <Compile Include="Game\GameContext.cs" />
-    <Compile Include="Game\GameEngine.cs" />
-    <Compile Include="Game\GameInitData.cs" />
-    <Compile Include="Game\GameMod.cs" />
-    <Compile Include="Game\GameObject.cs" />
-    <Compile Include="Game\GameOptions.cs" />
-    <Compile Include="Game\GameStartData.cs" />
-    <Compile Include="Game\GameTables.cs" />
-    <Compile Include="Client\IClientContext.cs" />
-    <Compile Include="Game\IGameTurnListener.cs" />
-    <Compile Include="Game\PlayerSlot.cs" />
-    <Compile Include="Resources\IResourceManager.cs" />
-    <Compile Include="Scripting\Events\ReligiousHolidayEvent.cs" />
-    <Compile Include="Scripting\ScriptedEvent.cs" />
-    <Compile Include="Scripting\ScriptedEventSitRepEntryData.cs" />
-    <Compile Include="Text\ITextDatabase.cs" />
-    <Compile Include="Game\GameUpdateData.cs" />
-    <Compile Include="Game\IGameUnit.cs" />
-    <Compile Include="Game\LobbyData.cs" />
-    <Compile Include="Game\Morale.cs" />
-    <Compile Include="Game\MoraleEvent.cs" />
-    <Compile Include="Game\Order.cs" />
-    <Compile Include="Game\Player.cs" />
-    <Compile Include="Game\PlayerContext.cs" />
-    <Compile Include="Game\PlayerOperations.cs" />
-    <Compile Include="Game\SavedGameHeader.cs" />
-    <Compile Include="Game\SavedGameManager.cs" />
-    <Compile Include="Game\SectorClaimGrid.cs" />
-    <Compile Include="Game\SitRepEntry.cs" />
-    <Compile Include="IO\FastSerializer.cs" />
-    <Compile Include="IO\MiniLZO.cs" />
-    <Compile Include="IO\StorageManager.cs" />
-    <Compile Include="IO\StreamUtility.cs" />
-    <Compile Include="Diplomacy\IResponse.cs" />
-    <Compile Include="Resources\PathHelper.cs" />
-    <Compile Include="Tech\TechTreeMap.cs" />
-    <Compile Include="Types\ComparerFromComparison.cs" />
-    <Compile Include="Types\DelegatingEqualityComparer.cs" />
-    <Compile Include="Types\Disposer.cs" />
-    <Compile Include="Types\GameDataException.cs" />
-    <Compile Include="Types\SupportInitializeBase.cs" />
-    <Compile Include="Types\MapLocationCollection.cs" />
-    <Compile Include="Utility\DoubleUtil.cs" />
-    <Compile Include="Utility\EventExtensions.cs" />
-    <Compile Include="Utility\Guard.cs" />
-    <Compile Include="Utility\ChannelLogAppender.cs" />
-    <Compile Include="Utility\GameLog.cs" />
-    <Compile Include="Network\NetException.cs" />
-    <Compile Include="Network\NetUtility.cs" />
-    <Compile Include="Orbitals\Fleet.cs" />
-    <Compile Include="Orbitals\FleetHelper.cs" />
-    <Compile Include="Orbitals\FleetOrder.cs" />
-    <Compile Include="Orbitals\FleetOrders.cs" />
-    <Compile Include="Orbitals\FleetView.cs" />
-    <Compile Include="Orbitals\Orbital.cs" />
-    <Compile Include="Orbitals\Ship.cs" />
-    <Compile Include="Orbitals\ShipClass.cs" />
-    <Compile Include="Orbitals\ShipDesign.cs" />
-    <Compile Include="Orbitals\ShipHelper.cs" />
-    <Compile Include="Orbitals\Shipyard.cs" />
-    <Compile Include="Orbitals\ShipyardDesign.cs" />
-    <Compile Include="Orbitals\Station.cs" />
-    <Compile Include="Orbitals\StationDesign.cs" />
-    <Compile Include="Orbitals\Weapon.cs" />
-    <Compile Include="Pathfinding\AStar.cs" />
-    <Compile Include="Pathfinding\PriorityQueue.cs" />
-    <Compile Include="Pathfinding\StandardHeuristics.cs" />
-    <Compile Include="Properties\Settings.Designer.cs">
-      <AutoGen>True</AutoGen>
-      <DesignTimeSharedInput>True</DesignTimeSharedInput>
-      <DependentUpon>Settings.settings</DependentUpon>
-    </Compile>
-    <Compile Include="Resources\CivString.cs" />
-    <Compile Include="Resources\ResourceManager.cs" />
-    <Compile Include="Resources\StringTable.cs" />
-    <Compile Include="Tech\CivTechTree.cs" />
-    <Compile Include="Tech\TechDatabase.cs" />
-    <Compile Include="Tech\TechObject.cs" />
-    <Compile Include="Tech\TechObjectDesignMap.cs" />
-    <Compile Include="Tech\TechTreeHelper.cs" />
-    <Compile Include="Economy\IBuildable.cs" />
-    <Compile Include="Economy\ProductionFacilityBuildProject.cs" />
-    <Compile Include="Economy\ProductionFacilityDesign.cs" />
-    <Compile Include="Economy\BuildProject.cs" />
-    <Compile Include="Economy\ResourcePool.cs" />
-    <Compile Include="Economy\ResourceValueCollection.cs" />
-    <Compile Include="Entities\Civilization.cs" />
-    <Compile Include="Entities\CivDatabase.cs" />
-    <Compile Include="Entities\Race.cs" />
-    <Compile Include="Entities\RaceDatabase.cs" />
-    <Compile Include="Orbitals\OrbitalDesign.cs" />
-    <Compile Include="Tech\TechObjectDesign.cs" />
-    <Compile Include="Tech\ResearchMatrix.cs" />
-    <Compile Include="Text\StringTableDocument.cs" />
-    <Compile Include="Text\StringTableEntry.cs" />
-    <Compile Include="Text\StringTableNode.cs" />
-    <Compile Include="Text\StringTableReader.cs" />
-    <Compile Include="Text\StringTableWriter.cs" />
-    <Compile Include="Types\Delegates.cs" />
-    <Compile Include="Types\Dimension.cs" />
-    <Compile Include="Types\Distribution.cs" />
-    <Compile Include="Properties\AssemblyInfo.cs" />
-    <Compile Include="Economy\Resources.cs" />
-    <Compile Include="Types\FlagType.cs" />
-    <Compile Include="Types\INotifyChanged.cs" />
-    <Compile Include="Types\Number.cs" />
-    <Compile Include="Types\Meter.cs" />
-    <Compile Include="Types\OutputModifier.cs" />
-    <Compile Include="Types\Percentage.cs" />
-    <Compile Include="Types\StateManager.cs" />
-    <Compile Include="Types\StateScope.cs" />
-    <Compile Include="Types\SupremacyException.cs" />
-    <Compile Include="Types\ValueModifier.cs" />
-    <Compile Include="Types\Wheel.cs" />
-    <Compile Include="Universe\BaseGalaxyLayout.cs" />
-    <Compile Include="Universe\ClusterGalaxyLayout.cs" />
-    <Compile Include="Universe\ColonyBuilder.cs" />
-    <Compile Include="Universe\EllipticalGalaxyLayout.cs" />
-    <Compile Include="Universe\Enums.cs" />
-    <Compile Include="Universe\GalaxyGenerator.cs" />
-    <Compile Include="Universe\IGalaxyLayout.cs" />
-    <Compile Include="Universe\IrregularGalaxyLayout.cs" />
-    <Compile Include="Universe\IUniverseObject.cs" />
-    <Compile Include="Universe\MapHelper.cs" />
-    <Compile Include="Universe\MoonHelper.cs" />
-    <Compile Include="Universe\PlanetHelper.cs" />
-    <Compile Include="Universe\StarSystemDescriptor.cs" />
-    <Compile Include="Universe\StarHelper.cs" />
-    <Compile Include="Universe\SupportsPlanetsAttribute.cs" />
-    <Compile Include="Universe\TradeRoute.cs" />
-    <Compile Include="Universe\TravelRoute.cs" />
-    <Compile Include="Universe\Planet.cs" />
-    <Compile Include="Universe\RingGalaxyLayout.cs" />
-    <Compile Include="Universe\Sector.cs" />
-    <Compile Include="Universe\SectorMap.cs" />
-    <Compile Include="Universe\SpiralGalaxyLayout.cs" />
-    <Compile Include="Universe\StarSystem.cs" />
-    <Compile Include="Universe\Colony.cs" />
-    <Compile Include="Universe\UninhabitableAttribute.cs" />
-    <Compile Include="Universe\UniverseManager.cs" />
-    <Compile Include="Universe\UniverseObject.cs" />
-    <Compile Include="Universe\UniverseObjectSet.cs" />
-    <Compile Include="Utility\AsyncHelper.cs" />
-    <Compile Include="Utility\Random\ChanceTree.cs.cs" />
-    <Compile Include="Utility\Random\MersenneTwister.cs" />
-    <Compile Include="Utility\Random\RandomProvider.cs" />
-    <Compile Include="Utility\RomanNumber.cs" />
-    <Compile Include="Utility\Statistics.cs" />
-    <Compile Include="Utility\StringHelper.cs" />
-    <Compile Include="Utility\TextHelper.cs" />
-    <Compile Include="Utility\XmlHelper.cs" />
-    <Compile Include="VFS\AbstractSource.cs" />
-    <Compile Include="VFS\AbstractWritableSource.cs" />
-    <Compile Include="VFS\CaseCultureStringComparer.cs" />
-    <Compile Include="VFS\CreateOnWriteHardDiskSource.cs" />
-    <Compile Include="VFS\FilesSourceExtensions.cs" />
-    <Compile Include="VFS\HardDiskSource.cs" />
-    <Compile Include="VFS\HardDiskVirtualFileStream.cs" />
-    <Compile Include="VFS\IFilesSource.cs" />
-    <Compile Include="VFS\IVfsService.cs" />
-    <Compile Include="VFS\IVirtualFileInfo.cs" />
-    <Compile Include="VFS\IVirtualFileStream.cs" />
-    <Compile Include="VFS\IVirtualFileStreamInternal.cs" />
-    <Compile Include="VFS\IWritableFilesSource.cs" />
-    <Compile Include="VFS\MemoryFileStream.cs" />
-    <Compile Include="VFS\MemorySource.cs" />
-    <Compile Include="VFS\ReadOnlyHardDiskSource.cs" />
-    <Compile Include="VFS\StreamDecorator.cs" />
-    <Compile Include="VFS\Utility.cs" />
-    <Compile Include="VFS\VfsService.cs" />
-    <Compile Include="VFS\VfsServiceExtensions.cs" />
-    <Compile Include="VFS\VfsUriHelper.cs" />
-    <Compile Include="VFS\VfsWebRequest.cs" />
-    <Compile Include="VFS\VirtualFileInfoExtensions.cs" />
-  </ItemGroup>
-  <ItemGroup>
-    <None Include="..\.editorconfig">
-      <Link>.editorconfig</Link>
-    </None>
-    <None Include="app.config" />
-    <None Include="packages.config" />
-    <None Include="Properties\Settings.settings">
-      <Generator>SettingsSingleFileGenerator</Generator>
-      <LastGenOutput>Settings.Designer.cs</LastGenOutput>
-    </None>
-  </ItemGroup>
-  <ItemGroup>
-    <Service Include="{3259AA49-8AA1-44D3-9025-A0B520596A8C}" />
-    <Service Include="{508349B6-6B84-4DF5-91F0-309BEEBAD82D}" />
-    <Service Include="{B4F97281-0DBD-4835-9ED8-7DFB966E87FF}" />
-  </ItemGroup>
-  <ItemGroup>
-    <ProjectReference Include="..\Supremacy.Scripting\Supremacy.Scripting.csproj">
-      <Project>{25AEA57E-9376-4B73-93D4-A2DCDB15D2D2}</Project>
-      <Name>Supremacy.Scripting</Name>
-      <Private>False</Private>
-    </ProjectReference>
-  </ItemGroup>
-  <ItemGroup>
-    <BootstrapperPackage Include="Microsoft.Net.Framework.3.5.SP1">
-      <Visible>False</Visible>
-      <ProductName>.NET Framework 3.5 SP1</ProductName>
-      <Install>true</Install>
-    </BootstrapperPackage>
-    <BootstrapperPackage Include="Microsoft.Windows.Installer.3.1">
-      <Visible>False</Visible>
-      <ProductName>Windows Installer 3.1</ProductName>
-      <Install>true</Install>
-    </BootstrapperPackage>
-  </ItemGroup>
-  <ItemGroup>
-    <EmbeddedResource Include="SR.resx">
-      <Generator>ResXFileCodeGenerator</Generator>
-      <LastGenOutput>SR.Designer.cs</LastGenOutput>
-      <SubType>Designer</SubType>
-    </EmbeddedResource>
-  </ItemGroup>
-  <ItemGroup>
-    <WCFMetadata Include="Service References\" />
-  </ItemGroup>
-  <ItemGroup />
-  <Import Project="$(MSBuildBinPath)\Microsoft.CSharp.targets" />
->>>>>>> 9f792e13
-  <!-- To modify your build process, add your task inside one of the targets below and uncomment it. 
-       Other similar extension points exist, see Microsoft.Common.targets.
-  <Target Name="BeforeBuild">
-  </Target>
-  <Target Name="AfterBuild">
-  </Target>
-  -->
+﻿<?xml version="1.0" encoding="utf-8"?>
+<Project DefaultTargets="Build" xmlns="http://schemas.microsoft.com/developer/msbuild/2003" ToolsVersion="12.0">
+  <PropertyGroup>
+    <Configuration Condition=" '$(Configuration)' == '' ">Debug</Configuration>
+    <Platform Condition=" '$(Platform)' == '' ">AnyCPU</Platform>
+    <ProductVersion>10.0.20506</ProductVersion>
+    <SchemaVersion>2.0</SchemaVersion>
+    <ProjectGuid>{04E34C27-6942-4EA8-93FF-DF3C4026B22A}</ProjectGuid>
+    <OutputType>Library</OutputType>
+    <AppDesignerFolder>Properties</AppDesignerFolder>
+    <RootNamespace>Supremacy</RootNamespace>
+    <AssemblyName>SupremacyCore</AssemblyName>
+    <SccProjectName>
+    </SccProjectName>
+    <SccLocalPath>
+    </SccLocalPath>
+    <SccAuxPath>
+    </SccAuxPath>
+    <SccProvider>
+    </SccProvider>
+    <StartupObject>
+    </StartupObject>
+    <SignAssembly>false</SignAssembly>
+    <AssemblyOriginatorKeyFile>..\Common\Supremacy.snk</AssemblyOriginatorKeyFile>
+    <FileUpgradeFlags>
+    </FileUpgradeFlags>
+    <OldToolsVersion>3.5</OldToolsVersion>
+    <UpgradeBackupLocation>
+    </UpgradeBackupLocation>
+    <TargetFrameworkVersion>v4.8</TargetFrameworkVersion>
+    <CodeContractsAssemblyMode>0</CodeContractsAssemblyMode>
+    <TargetFrameworkProfile />
+  </PropertyGroup>
+  <PropertyGroup Condition=" '$(Configuration)|$(Platform)' == 'Debug|AnyCPU' ">
+    <DebugSymbols>true</DebugSymbols>
+    <DebugType>full</DebugType>
+    <Optimize>false</Optimize>
+    <OutputPath>..\bin\Debug\lib\</OutputPath>
+    <DefineConstants>DEBUG;TRACE</DefineConstants>
+    <ErrorReport>prompt</ErrorReport>
+    <WarningLevel>4</WarningLevel>
+    <DocumentationFile>
+    </DocumentationFile>
+    <AllowUnsafeBlocks>true</AllowUnsafeBlocks>
+    <PlatformTarget>AnyCPU</PlatformTarget>
+    <CodeContractsEnableRuntimeChecking>True</CodeContractsEnableRuntimeChecking>
+    <CodeContractsRuntimeOnlyPublicSurface>False</CodeContractsRuntimeOnlyPublicSurface>
+    <CodeContractsRuntimeThrowOnFailure>True</CodeContractsRuntimeThrowOnFailure>
+    <CodeContractsRuntimeCallSiteRequires>False</CodeContractsRuntimeCallSiteRequires>
+    <CodeContractsRunCodeAnalysis>False</CodeContractsRunCodeAnalysis>
+    <CodeContractsNonNullObligations>False</CodeContractsNonNullObligations>
+    <CodeContractsBoundsObligations>False</CodeContractsBoundsObligations>
+    <CodeContractsArithmeticObligations>False</CodeContractsArithmeticObligations>
+    <CodeContractsContainerAnalysis>False</CodeContractsContainerAnalysis>
+    <CodeContractsRedundantAssumptions>False</CodeContractsRedundantAssumptions>
+    <CodeContractsRunInBackground>True</CodeContractsRunInBackground>
+    <CodeContractsShowSquigglies>False</CodeContractsShowSquigglies>
+    <CodeContractsUseBaseLine>False</CodeContractsUseBaseLine>
+    <CodeContractsEmitXMLDocs>True</CodeContractsEmitXMLDocs>
+    <CodeContractsCustomRewriterAssembly />
+    <CodeContractsCustomRewriterClass />
+    <CodeContractsLibPaths />
+    <CodeContractsExtraRewriteOptions />
+    <CodeContractsExtraAnalysisOptions />
+    <CodeContractsBaseLineFile />
+    <CodeContractsCacheAnalysisResults>False</CodeContractsCacheAnalysisResults>
+    <CodeContractsRuntimeCheckingLevel>ReleaseRequires</CodeContractsRuntimeCheckingLevel>
+    <CodeContractsReferenceAssembly>Build</CodeContractsReferenceAssembly>
+    <Prefer32Bit>false</Prefer32Bit>
+  </PropertyGroup>
+  <PropertyGroup Condition=" '$(Configuration)|$(Platform)' == 'Release|AnyCPU' ">
+    <DebugType>none</DebugType>
+    <Optimize>true</Optimize>
+    <OutputPath>..\bin\Release\lib\</OutputPath>
+    <DefineConstants>TRACE</DefineConstants>
+    <ErrorReport>prompt</ErrorReport>
+    <WarningLevel>4</WarningLevel>
+    <AllowUnsafeBlocks>true</AllowUnsafeBlocks>
+    <UseVSHostingProcess>false</UseVSHostingProcess>
+    <Prefer32Bit>false</Prefer32Bit>
+    <PlatformTarget>x86</PlatformTarget>
+  </PropertyGroup>
+  <ItemGroup>
+    <Reference Include="C5, Version=2.5.0.0, Culture=neutral, PublicKeyToken=282361b99ded7e8e, processorArchitecture=MSIL">
+      <HintPath>..\packages\C5.2.5.3\lib\net45\C5.dll</HintPath>
+    </Reference>
+    <Reference Include="ConcurrentHashtable, Version=1.3.3.0, Culture=neutral, PublicKeyToken=17752bf2fea97f73, processorArchitecture=MSIL">
+      <SpecificVersion>False</SpecificVersion>
+      <HintPath>..\Common\ConcurrentHashtable.dll</HintPath>
+      <Private>False</Private>
+    </Reference>
+    <Reference Include="log4net, Version=2.0.12.0, Culture=neutral, PublicKeyToken=669e0ddf0bb1aa2a, processorArchitecture=MSIL">
+      <HintPath>..\packages\log4net.2.0.12\lib\net45\log4net.dll</HintPath>
+    </Reference>
+    <Reference Include="Microsoft.CSharp" />
+    <Reference Include="Microsoft.Practices.Composite.UnityExtensions, Version=2.0.0.0, Culture=neutral, processorArchitecture=MSIL">
+      <SpecificVersion>False</SpecificVersion>
+      <HintPath>..\Common\Microsoft.Practices.Composite.UnityExtensions.dll</HintPath>
+      <Private>False</Private>
+    </Reference>
+    <Reference Include="Microsoft.Practices.ObjectBuilder2, Version=2.1.0.0, Culture=neutral, PublicKeyToken=31bf3856ad364e35, processorArchitecture=MSIL">
+      <SpecificVersion>False</SpecificVersion>
+      <HintPath>..\Common\Microsoft.Practices.ObjectBuilder2.dll</HintPath>
+      <Private>False</Private>
+    </Reference>
+    <Reference Include="Microsoft.Practices.ServiceLocation, Version=1.0.0.0, Culture=neutral, PublicKeyToken=31bf3856ad364e35, processorArchitecture=MSIL">
+      <SpecificVersion>False</SpecificVersion>
+      <HintPath>..\Common\Microsoft.Practices.ServiceLocation.dll</HintPath>
+      <Private>False</Private>
+    </Reference>
+    <Reference Include="Microsoft.Practices.Unity, Version=1.1.0.0, Culture=neutral, PublicKeyToken=31bf3856ad364e35, processorArchitecture=MSIL">
+      <SpecificVersion>False</SpecificVersion>
+      <HintPath>..\Common\Microsoft.Practices.Unity.dll</HintPath>
+      <Private>False</Private>
+    </Reference>
+    <Reference Include="Microsoft.Scripting">
+      <HintPath>..\Common\Microsoft.Scripting.dll</HintPath>
+      <Private>False</Private>
+    </Reference>
+    <Reference Include="Obtics, Version=1.0.13.0, Culture=neutral, PublicKeyToken=17752bf2fea97f73, processorArchitecture=MSIL">
+      <SpecificVersion>False</SpecificVersion>
+      <HintPath>..\Common\Obtics.dll</HintPath>
+      <Private>False</Private>
+    </Reference>
+    <Reference Include="PresentationCore" />
+    <Reference Include="PresentationFramework" />
+    <Reference Include="System" />
+    <Reference Include="System.Configuration" />
+    <Reference Include="System.Core">
+      <RequiredTargetFramework>3.5</RequiredTargetFramework>
+    </Reference>
+    <Reference Include="System.CoreEx, Version=1.0.4.0, Culture=neutral, PublicKeyToken=31bf3856ad364e35, processorArchitecture=MSIL">
+      <SpecificVersion>False</SpecificVersion>
+      <HintPath>..\Common\System.CoreEx.dll</HintPath>
+      <Private>False</Private>
+    </Reference>
+    <Reference Include="System.Data" />
+    <Reference Include="System.Data.DataSetExtensions">
+      <RequiredTargetFramework>3.5</RequiredTargetFramework>
+    </Reference>
+    <Reference Include="System.Data.Linq">
+      <RequiredTargetFramework>3.5</RequiredTargetFramework>
+    </Reference>
+    <Reference Include="System.Interactive, Version=1.0.4.0, Culture=neutral, PublicKeyToken=31bf3856ad364e35, processorArchitecture=MSIL">
+      <SpecificVersion>False</SpecificVersion>
+      <HintPath>..\Common\System.Interactive.dll</HintPath>
+      <Private>False</Private>
+    </Reference>
+    <Reference Include="System.Reactive, Version=1.0.4.0, Culture=neutral, PublicKeyToken=31bf3856ad364e35, processorArchitecture=MSIL">
+      <SpecificVersion>False</SpecificVersion>
+      <HintPath>..\Common\System.Reactive.dll</HintPath>
+      <Private>False</Private>
+    </Reference>
+    <Reference Include="System.Runtime.Serialization">
+      <RequiredTargetFramework>3.0</RequiredTargetFramework>
+    </Reference>
+    <Reference Include="System.Transactions" />
+    <Reference Include="System.ValueTuple, Version=4.0.3.0, Culture=neutral, PublicKeyToken=cc7b13ffcd2ddd51, processorArchitecture=MSIL">
+      <HintPath>..\packages\System.ValueTuple.4.5.0\lib\net461\System.ValueTuple.dll</HintPath>
+    </Reference>
+    <Reference Include="System.Web" />
+    <Reference Include="System.Web.Services" />
+    <Reference Include="System.Xaml" />
+    <Reference Include="System.Xml" />
+    <Reference Include="System.Xml.Linq">
+      <RequiredTargetFramework>3.5</RequiredTargetFramework>
+    </Reference>
+    <Reference Include="UIAutomationClient" />
+    <Reference Include="WindowsBase" />
+  </ItemGroup>
+  <ItemGroup>
+    <Compile Include="AI\ColonyAI.cs" />
+    <Compile Include="AI\AIColonyHelper.cs" />
+    <Compile Include="AI\DiplomatAI.cs" />
+    <Compile Include="Collections\EnumValueCollection.cs" />
+    <Compile Include="Collections\ImmutableStack.cs" />
+    <Compile Include="Collections\InitOnlyKeyedCollection.cs" />
+    <Compile Include="Collections\IStack.cs" />
+    <Compile Include="Collections\SafeEnumerator.cs" />
+    <Compile Include="Collections\StackExtensions.cs" />
+    <Compile Include="Combat\CombatTargetSecondaries.cs" />
+    <Compile Include="Combat\CombatTargetPrimaries.cs" />
+    <Compile Include="Combat\InvasionArena.cs" />
+    <Compile Include="Combat\TakeSidesAsset.cs" />
+    <Compile Include="Diplomacy\CreditsClauseData.cs" />
+    <Compile Include="Diplomacy\DiplomacyDataInternal.cs" />
+    <Compile Include="Diplomacy\DiplomacyProfile.cs" />
+    <Compile Include="Diplomacy\DiplomacyStringKey.cs" />
+    <Compile Include="Diplomacy\ForeignPowerStatus.cs" />
+    <Compile Include="Diplomacy\Visitors\AcceptProposalVisitor.cs" />
+    <Compile Include="Diplomacy\Visitors\AgreementFulfillmentVisitor.cs" />
+    <Compile Include="Diplomacy\Visitors\AgreementVisitor.cs" />
+    <Compile Include="Diplomacy\Visitors\BreakAgreementVisitor.cs" />
+    <Compile Include="Diplomacy\Visitors\ClauseVisitor.cs" />
+    <Compile Include="Diplomacy\Visitors\IAgreementVisitor.cs" />
+    <Compile Include="Diplomacy\Visitors\IClauseVisitor.cs" />
+    <Compile Include="Diplomacy\Visitors\IProposalVisitor.cs" />
+    <Compile Include="Diplomacy\Visitors\ProposalVisitor.cs" />
+    <Compile Include="Diplomacy\Visitors\CreditObligationFulfillmentVisitor.cs" />
+    <Compile Include="Diplomacy\Visitors\RejectProposalVisitor.cs" />
+    <Compile Include="Economy\BuildSlotQueueItem.cs" />
+    <Compile Include="Economy\EconomyHelper.cs" />
+    <Compile Include="Intelligence\IntelOrders.cs" />
+    <Compile Include="Intelligence\IntelHelper.cs" />
+    <Compile Include="Economy\ShipyardBuildSlot.cs" />
+    <Compile Include="Entities\ICivIdentity.cs" />
+    <Compile Include="Entities\RaceConverter.cs" />
+    <Compile Include="Game\CivilizationMapData.cs" />
+    <Compile Include="Game\SectorClaim.cs" />
+    <Compile Include="Markup\ContextualTextEntryExtension.cs" />
+    <Compile Include="Markup\TechObjectTextGroupExtension.cs" />
+    <Compile Include="Orbitals\OrbitalHelper.cs" />
+    <Compile Include="PaceAndEmpirePower\PaceAndEmpirePower.cs" />
+    <Compile Include="Resources\MasterResources.cs" />
+    <Compile Include="Scripting\CivilizationScopedEvent.cs" />
+    <Compile Include="Scripting\EventDefinition.cs" />
+    <Compile Include="Scripting\Events\AsteroidImpactEvent.cs" />
+    <Compile Include="Scripting\Events\MajorAsteroidImpact.cs" />
+    <Compile Include="Scripting\Events\TerroristEvent.cs" />
+    <Compile Include="Scripting\Events\TerroristsCaptured.cs" />
+    <Compile Include="Scripting\Events\Earthquake.cs" />
+    <Compile Include="Scripting\Events\GammaRayBurst.cs" />
+    <Compile Include="Scripting\Events\PlagueEvent.cs" />
+    <Compile Include="Scripting\Events\Supernova.cs" />
+    <Compile Include="Scripting\Events\TerroristBombingOfShipProduction.cs" />
+    <Compile Include="Scripting\Events\TradeGuildStrikes.cs" />
+    <Compile Include="Scripting\Events\Tribbles.cs" />
+    <Compile Include="Scripting\LocationScopedEvent.cs" />
+    <Compile Include="Scripting\ScriptedEventDatabase.cs" />
+    <Compile Include="Scripting\UnitScopedEvent.cs" />
+    <Compile Include="Tech\PlanetaryTechObjectDesign.cs" />
+    <Compile Include="Effects\DynamicPropertyValue.cs" />
+    <Compile Include="Effects\Effect.cs" />
+    <Compile Include="Effects\EffectBinding.cs" />
+    <Compile Include="Effects\EffectParameterBindingExtensions.cs" />
+    <Compile Include="Effects\EffectParameterExtensions.cs" />
+    <Compile Include="Effects\EffectState.cs" />
+    <Compile Include="Effects\IEffectActivation.cs" />
+    <Compile Include="Effects\IEffectBindingCollection.cs" />
+    <Compile Include="Effects\IEffectGroup.cs" />
+    <Compile Include="Effects\IEffectGroupBinding.cs" />
+    <Compile Include="Effects\IEffectGroupBindingCollection.cs" />
+    <Compile Include="Effects\IEffectParameter.cs" />
+    <Compile Include="Effects\IEffectParameterBinding.cs" />
+    <Compile Include="Effects\IEffectParameterBindingCollection.cs" />
+    <Compile Include="Effects\IEffectParameterCollection.cs" />
+    <Compile Include="Effects\IEffectScope.cs" />
+    <Compile Include="Effects\IEffectSource.cs" />
+    <Compile Include="Effects\IEffectTarget.cs" />
+    <Compile Include="Effects\SetPropertyEffect.cs" />
+    <Compile Include="Effects\SetPropertyEffectBinding.cs" />
+    <Compile Include="Markup\EnumStringExtension.cs" />
+    <Compile Include="Markup\LocalizedStringExtension.cs" />
+    <Compile Include="Text\LocalizedTextDatabase.cs" />
+    <Compile Include="Text\RichString.cs" />
+    <Compile Include="Text\RichText.cs" />
+    <Compile Include="Text\RichTextConverter.cs" />
+    <Compile Include="Text\TextEffectStyle.cs" />
+    <Compile Include="Text\TextFormatFlags.cs" />
+    <Compile Include="Text\TextStyle.cs" />
+    <Compile Include="Types\IsSetFlag.cs" />
+    <Compile Include="Types\NamedGuid.cs" />
+    <Compile Include="Universe\ColonyHelper.cs" />
+    <Compile Include="Universe\MapLocation.cs" />
+    <Compile Include="Universe\PlanetTypeFlags.cs" />
+    <Compile Include="Utility\EnumHelper.cs" />
+    <Compile Include="Utility\Random\RandomHelper.cs" />
+    <Compile Include="Utility\EnumUtilities.cs" />
+    <Compile Include="Utility\GameScheduler.cs" />
+    <Compile Include="Utility\GCHelper.cs" />
+    <Compile Include="Utility\ShipSuffixes.cs" />
+    <Compile Include="Utility\TryConvert.cs" />
+    <Compile Include="Utility\XmlWriterEx.cs" />
+    <Compile Include="Xaml\XamlHelper.cs" />
+    <Compile Include="Entities\CivilizationConverter.cs" />
+    <Compile Include="Text\LanguageConverter.cs" />
+    <Compile Include="Text\LocalizedString.cs" />
+    <Compile Include="Text\LocalizedStringValue.cs" />
+    <Compile Include="Text\LocalizedStringValueCollection.cs" />
+    <Compile Include="Threading\InterlockedEx.cs" />
+    <Compile Include="Types\Cloneable.cs" />
+    <Compile Include="AI\ConvexHull.cs" />
+    <Compile Include="AI\Enums.cs" />
+    <Compile Include="AI\Goal.cs" />
+    <Compile Include="AI\InfluenceMap.cs" />
+    <Compile Include="AI\InfluenceMapHelper.cs" />
+    <Compile Include="AI\PlayerAI.cs" />
+    <Compile Include="AI\Strategy.cs" />
+    <Compile Include="AI\StrategyDatabase.cs" />
+    <Compile Include="AI\UnitAI.cs" />
+    <Compile Include="Buildings\Building.cs" />
+    <Compile Include="Buildings\BuildingDesign.cs" />
+    <Compile Include="Client\ClientBase.cs" />
+    <Compile Include="Client\IGameObjectIDService.cs" />
+    <Compile Include="Client\IPlayerOrderService.cs" />
+    <Compile Include="Collections\ArrayWrapper.cs" />
+    <Compile Include="Collections\CollectionBase.cs" />
+    <Compile Include="Collections\CollectionExtensions.cs" />
+    <Compile Include="Collections\DelegatingIndexedCollection.cs" />
+    <Compile Include="Collections\GameObjectList.cs" />
+    <Compile Include="Collections\GameObjectLookupCollection.cs" />
+    <Compile Include="Collections\IndexedEnumerable.cs" />
+    <Compile Include="Collections\Interfaces.cs" />
+    <Compile Include="Collections\ObservableKeyedCollection.cs" />
+    <Compile Include="Collections\ReadOnlyCollectionBase.cs" />
+    <Compile Include="Collections\WeakDictionary.cs" />
+    <Compile Include="Messages\GameSavedMessage.cs" />
+    <Compile Include="Messages\PlayerTurnFinishedMessage.cs" />
+    <Compile Include="Messages\TurnProgressChangedMessage.cs" />
+    <Compile Include="Messages\TurnStartedMessage.cs" />
+    <Compile Include="Messaging\Channel.cs" />
+    <Compile Include="Messaging\ChannelExtensions.cs" />
+    <Compile Include="Messaging\ChannelOfT.cs" />
+    <Compile Include="Messaging\ChannelSubscription.cs" />
+    <Compile Include="Messaging\ChannelSubscriptionBase.cs" />
+    <Compile Include="Messaging\Guard.cs" />
+    <Compile Include="Messaging\IChannelOfT.cs" />
+    <Compile Include="Messaging\ChannelThreadOption.cs" />
+    <Compile Include="Messaging\WeakChannelSubscription.cs" />
+    <Compile Include="Orbitals\OrbitalBattery.cs" />
+    <Compile Include="Scripting\IScriptService.cs" />
+    <Compile Include="Scripting\RuntimeScriptParameter.cs" />
+    <Compile Include="Scripting\RuntimeScriptParameters.cs" />
+    <Compile Include="Scripting\ScriptExpression.cs" />
+    <Compile Include="Scripting\ScriptService.cs" />
+    <Compile Include="SR.Designer.cs">
+      <AutoGen>True</AutoGen>
+      <DesignTime>True</DesignTime>
+      <DependentUpon>SR.resx</DependentUpon>
+    </Compile>
+    <Compile Include="Threading\Scheduler.cs" />
+    <Compile Include="Types\CompositeDisposer.cs" />
+    <Compile Include="Types\WeakReference.cs" />
+    <Compile Include="Diplomacy\AgreementMatrix.cs" />
+    <Compile Include="Diplomacy\Statement.cs" />
+    <Compile Include="Effects\DynamicObjectType.cs" />
+    <Compile Include="Effects\DynamicPropertyChangedEventArgs.cs" />
+    <Compile Include="Effects\DynamicPropertyMetadata.cs" />
+    <Compile Include="Effects\DynamicPropertyModifier.cs" />
+    <Compile Include="Effects\EffectSystem.cs" />
+    <Compile Include="Effects\FrugalMap.cs" />
+    <Compile Include="Effects\DynamicObject.cs" />
+    <Compile Include="Effects\DynamicProperty.cs" />
+    <Compile Include="Effects\ItemStructList.cs" />
+    <Compile Include="Collections\IndexedCollection.cs" />
+    <Compile Include="Combat\AutomatedCombatEngine.cs" />
+    <Compile Include="Combat\CombatAssets.cs" />
+    <Compile Include="Combat\CombatEngine.cs" />
+    <Compile Include="Combat\CombatHelper.cs" />
+    <Compile Include="Combat\CombatOrders.cs" />
+    <Compile Include="Combat\CombatUnit.cs" />
+    <Compile Include="Combat\CombatUpdate.cs" />
+    <Compile Include="Combat\CombatWeapon.cs" />
+    <Compile Include="Data\Table.cs" />
+    <Compile Include="Data\TableMap.cs" />
+    <Compile Include="Data\TableParseException.cs" />
+    <Compile Include="Data\TableRow.cs" />
+    <Compile Include="Diplomacy\DiplomacyState.cs" />
+    <Compile Include="Diplomacy\Diplomat.cs" />
+    <Compile Include="Diplomacy\AttitudeVariable.cs" />
+    <Compile Include="Diplomacy\Clause.cs" />
+    <Compile Include="Diplomacy\DiplomacyData.cs" />
+    <Compile Include="Diplomacy\DiplomacyExtensions.cs" />
+    <Compile Include="Diplomacy\DiplomacyHelper.cs" />
+    <Compile Include="Diplomacy\ForeignPower.cs" />
+    <Compile Include="Diplomacy\IAgreement.cs" />
+    <Compile Include="Diplomacy\IProposal.cs" />
+    <Compile Include="Diplomacy\Enums.cs" />
+    <Compile Include="Diplomacy\Motivation.cs" />
+    <Compile Include="Diplomacy\RegardEvent.cs" />
+    <Compile Include="Diplomacy\RelationshipMemory.cs" />
+    <Compile Include="Economy\BonusDescription.cs" />
+    <Compile Include="Economy\BonusType.cs" />
+    <Compile Include="Economy\BuildQueueItem.cs" />
+    <Compile Include="Economy\BuildSlot.cs" />
+    <Compile Include="Economy\ITradeCenter.cs" />
+    <Compile Include="Economy\ShipBuildProject.cs" />
+    <Compile Include="Economy\StationBuildProject.cs" />
+    <Compile Include="Economy\StructureBuildProject.cs" />
+    <Compile Include="Economy\IProductionCenter.cs" />
+    <Compile Include="Economy\ResearchPool.cs" />
+    <Compile Include="Economy\Treasury.cs" />
+    <Compile Include="Encyclopedia\IEncyclopediaEntry.cs" />
+    <Compile Include="Entities\CivilizationPairedMap.cs" />
+    <Compile Include="Game\ChatMessage.cs" />
+    <Compile Include="Game\CivHelper.cs" />
+    <Compile Include="Game\CivilizationManager.cs" />
+    <Compile Include="Game\GameEnums.cs" />
+    <Compile Include="Game\GameContext.cs" />
+    <Compile Include="Game\GameEngine.cs" />
+    <Compile Include="Game\GameInitData.cs" />
+    <Compile Include="Game\GameMod.cs" />
+    <Compile Include="Game\GameObject.cs" />
+    <Compile Include="Game\GameOptions.cs" />
+    <Compile Include="Game\GameStartData.cs" />
+    <Compile Include="Game\GameTables.cs" />
+    <Compile Include="Client\IClientContext.cs" />
+    <Compile Include="Game\IGameTurnListener.cs" />
+    <Compile Include="Game\PlayerSlot.cs" />
+    <Compile Include="Resources\IResourceManager.cs" />
+    <Compile Include="Scripting\Events\ReligiousHolidayEvent.cs" />
+    <Compile Include="Scripting\ScriptedEvent.cs" />
+    <Compile Include="Scripting\ScriptedEventSitRepEntryData.cs" />
+    <Compile Include="Text\ITextDatabase.cs" />
+    <Compile Include="Game\GameUpdateData.cs" />
+    <Compile Include="Game\IGameUnit.cs" />
+    <Compile Include="Game\LobbyData.cs" />
+    <Compile Include="Game\Morale.cs" />
+    <Compile Include="Game\MoraleEvent.cs" />
+    <Compile Include="Game\Order.cs" />
+    <Compile Include="Game\Player.cs" />
+    <Compile Include="Game\PlayerContext.cs" />
+    <Compile Include="Game\PlayerOperations.cs" />
+    <Compile Include="Game\SavedGameHeader.cs" />
+    <Compile Include="Game\SavedGameManager.cs" />
+    <Compile Include="Game\SectorClaimGrid.cs" />
+    <Compile Include="Game\SitRepEntry.cs" />
+    <Compile Include="IO\FastSerializer.cs" />
+    <Compile Include="IO\MiniLZO.cs" />
+    <Compile Include="IO\StorageManager.cs" />
+    <Compile Include="IO\StreamUtility.cs" />
+    <Compile Include="Diplomacy\IResponse.cs" />
+    <Compile Include="Resources\PathHelper.cs" />
+    <Compile Include="Tech\TechTreeMap.cs" />
+    <Compile Include="Types\ComparerFromComparison.cs" />
+    <Compile Include="Types\DelegatingEqualityComparer.cs" />
+    <Compile Include="Types\Disposer.cs" />
+    <Compile Include="Types\GameDataException.cs" />
+    <Compile Include="Types\SupportInitializeBase.cs" />
+    <Compile Include="Types\MapLocationCollection.cs" />
+    <Compile Include="Utility\DoubleUtil.cs" />
+    <Compile Include="Utility\EventExtensions.cs" />
+    <Compile Include="Utility\Guard.cs" />
+    <Compile Include="Utility\ChannelLogAppender.cs" />
+    <Compile Include="Utility\GameLog.cs" />
+    <Compile Include="Network\NetException.cs" />
+    <Compile Include="Network\NetUtility.cs" />
+    <Compile Include="Orbitals\Fleet.cs" />
+    <Compile Include="Orbitals\FleetHelper.cs" />
+    <Compile Include="Orbitals\FleetOrder.cs" />
+    <Compile Include="Orbitals\FleetOrders.cs" />
+    <Compile Include="Orbitals\FleetView.cs" />
+    <Compile Include="Orbitals\Orbital.cs" />
+    <Compile Include="Orbitals\Ship.cs" />
+    <Compile Include="Orbitals\ShipClass.cs" />
+    <Compile Include="Orbitals\ShipDesign.cs" />
+    <Compile Include="Orbitals\ShipHelper.cs" />
+    <Compile Include="Orbitals\Shipyard.cs" />
+    <Compile Include="Orbitals\ShipyardDesign.cs" />
+    <Compile Include="Orbitals\Station.cs" />
+    <Compile Include="Orbitals\StationDesign.cs" />
+    <Compile Include="Orbitals\Weapon.cs" />
+    <Compile Include="Pathfinding\AStar.cs" />
+    <Compile Include="Pathfinding\PriorityQueue.cs" />
+    <Compile Include="Pathfinding\StandardHeuristics.cs" />
+    <Compile Include="Properties\Settings.Designer.cs">
+      <AutoGen>True</AutoGen>
+      <DesignTimeSharedInput>True</DesignTimeSharedInput>
+      <DependentUpon>Settings.settings</DependentUpon>
+    </Compile>
+    <Compile Include="Resources\CivString.cs" />
+    <Compile Include="Resources\ResourceManager.cs" />
+    <Compile Include="Resources\StringTable.cs" />
+    <Compile Include="Tech\CivTechTree.cs" />
+    <Compile Include="Tech\TechDatabase.cs" />
+    <Compile Include="Tech\TechObject.cs" />
+    <Compile Include="Tech\TechObjectDesignMap.cs" />
+    <Compile Include="Tech\TechTreeHelper.cs" />
+    <Compile Include="Economy\IBuildable.cs" />
+    <Compile Include="Economy\ProductionFacilityBuildProject.cs" />
+    <Compile Include="Economy\ProductionFacilityDesign.cs" />
+    <Compile Include="Economy\BuildProject.cs" />
+    <Compile Include="Economy\ResourcePool.cs" />
+    <Compile Include="Economy\ResourceValueCollection.cs" />
+    <Compile Include="Entities\Civilization.cs" />
+    <Compile Include="Entities\CivDatabase.cs" />
+    <Compile Include="Entities\Race.cs" />
+    <Compile Include="Entities\RaceDatabase.cs" />
+    <Compile Include="Orbitals\OrbitalDesign.cs" />
+    <Compile Include="Tech\TechObjectDesign.cs" />
+    <Compile Include="Tech\ResearchMatrix.cs" />
+    <Compile Include="Text\StringTableDocument.cs" />
+    <Compile Include="Text\StringTableEntry.cs" />
+    <Compile Include="Text\StringTableNode.cs" />
+    <Compile Include="Text\StringTableReader.cs" />
+    <Compile Include="Text\StringTableWriter.cs" />
+    <Compile Include="Types\Delegates.cs" />
+    <Compile Include="Types\Dimension.cs" />
+    <Compile Include="Types\Distribution.cs" />
+    <Compile Include="Properties\AssemblyInfo.cs" />
+    <Compile Include="Economy\Resources.cs" />
+    <Compile Include="Types\FlagType.cs" />
+    <Compile Include="Types\INotifyChanged.cs" />
+    <Compile Include="Types\Number.cs" />
+    <Compile Include="Types\Meter.cs" />
+    <Compile Include="Types\OutputModifier.cs" />
+    <Compile Include="Types\Percentage.cs" />
+    <Compile Include="Types\StateManager.cs" />
+    <Compile Include="Types\StateScope.cs" />
+    <Compile Include="Types\SupremacyException.cs" />
+    <Compile Include="Types\ValueModifier.cs" />
+    <Compile Include="Types\Wheel.cs" />
+    <Compile Include="Universe\BaseGalaxyLayout.cs" />
+    <Compile Include="Universe\ClusterGalaxyLayout.cs" />
+    <Compile Include="Universe\ColonyBuilder.cs" />
+    <Compile Include="Universe\EllipticalGalaxyLayout.cs" />
+    <Compile Include="Universe\Enums.cs" />
+    <Compile Include="Universe\GalaxyGenerator.cs" />
+    <Compile Include="Universe\IGalaxyLayout.cs" />
+    <Compile Include="Universe\IrregularGalaxyLayout.cs" />
+    <Compile Include="Universe\IUniverseObject.cs" />
+    <Compile Include="Universe\MapHelper.cs" />
+    <Compile Include="Universe\MoonHelper.cs" />
+    <Compile Include="Universe\PlanetHelper.cs" />
+    <Compile Include="Universe\StarSystemDescriptor.cs" />
+    <Compile Include="Universe\StarHelper.cs" />
+    <Compile Include="Universe\SupportsPlanetsAttribute.cs" />
+    <Compile Include="Universe\TradeRoute.cs" />
+    <Compile Include="Universe\TravelRoute.cs" />
+    <Compile Include="Universe\Planet.cs" />
+    <Compile Include="Universe\RingGalaxyLayout.cs" />
+    <Compile Include="Universe\Sector.cs" />
+    <Compile Include="Universe\SectorMap.cs" />
+    <Compile Include="Universe\SpiralGalaxyLayout.cs" />
+    <Compile Include="Universe\StarSystem.cs" />
+    <Compile Include="Universe\Colony.cs" />
+    <Compile Include="Universe\UninhabitableAttribute.cs" />
+    <Compile Include="Universe\UniverseManager.cs" />
+    <Compile Include="Universe\UniverseObject.cs" />
+    <Compile Include="Universe\UniverseObjectSet.cs" />
+    <Compile Include="Utility\AsyncHelper.cs" />
+    <Compile Include="Utility\Random\ChanceTree.cs.cs" />
+    <Compile Include="Utility\Random\MersenneTwister.cs" />
+    <Compile Include="Utility\Random\RandomProvider.cs" />
+    <Compile Include="Utility\RomanNumber.cs" />
+    <Compile Include="Utility\Statistics.cs" />
+    <Compile Include="Utility\StringHelper.cs" />
+    <Compile Include="Utility\TextHelper.cs" />
+    <Compile Include="Utility\XmlHelper.cs" />
+    <Compile Include="VFS\AbstractSource.cs" />
+    <Compile Include="VFS\AbstractWritableSource.cs" />
+    <Compile Include="VFS\CaseCultureStringComparer.cs" />
+    <Compile Include="VFS\CreateOnWriteHardDiskSource.cs" />
+    <Compile Include="VFS\FilesSourceExtensions.cs" />
+    <Compile Include="VFS\HardDiskSource.cs" />
+    <Compile Include="VFS\HardDiskVirtualFileStream.cs" />
+    <Compile Include="VFS\IFilesSource.cs" />
+    <Compile Include="VFS\IVfsService.cs" />
+    <Compile Include="VFS\IVirtualFileInfo.cs" />
+    <Compile Include="VFS\IVirtualFileStream.cs" />
+    <Compile Include="VFS\IVirtualFileStreamInternal.cs" />
+    <Compile Include="VFS\IWritableFilesSource.cs" />
+    <Compile Include="VFS\MemoryFileStream.cs" />
+    <Compile Include="VFS\MemorySource.cs" />
+    <Compile Include="VFS\ReadOnlyHardDiskSource.cs" />
+    <Compile Include="VFS\StreamDecorator.cs" />
+    <Compile Include="VFS\Utility.cs" />
+    <Compile Include="VFS\VfsService.cs" />
+    <Compile Include="VFS\VfsServiceExtensions.cs" />
+    <Compile Include="VFS\VfsUriHelper.cs" />
+    <Compile Include="VFS\VfsWebRequest.cs" />
+    <Compile Include="VFS\VirtualFileInfoExtensions.cs" />
+  </ItemGroup>
+  <ItemGroup>
+    <None Include="..\.editorconfig">
+      <Link>.editorconfig</Link>
+    </None>
+    <None Include="app.config" />
+    <None Include="packages.config" />
+    <None Include="Properties\Settings.settings">
+      <Generator>SettingsSingleFileGenerator</Generator>
+      <LastGenOutput>Settings.Designer.cs</LastGenOutput>
+    </None>
+  </ItemGroup>
+  <ItemGroup>
+    <Service Include="{3259AA49-8AA1-44D3-9025-A0B520596A8C}" />
+    <Service Include="{508349B6-6B84-4DF5-91F0-309BEEBAD82D}" />
+    <Service Include="{B4F97281-0DBD-4835-9ED8-7DFB966E87FF}" />
+  </ItemGroup>
+  <ItemGroup>
+    <ProjectReference Include="..\Supremacy.Scripting\Supremacy.Scripting.csproj">
+      <Project>{25AEA57E-9376-4B73-93D4-A2DCDB15D2D2}</Project>
+      <Name>Supremacy.Scripting</Name>
+      <Private>False</Private>
+    </ProjectReference>
+  </ItemGroup>
+  <ItemGroup>
+    <BootstrapperPackage Include="Microsoft.Net.Framework.3.5.SP1">
+      <Visible>False</Visible>
+      <ProductName>.NET Framework 3.5 SP1</ProductName>
+      <Install>true</Install>
+    </BootstrapperPackage>
+    <BootstrapperPackage Include="Microsoft.Windows.Installer.3.1">
+      <Visible>False</Visible>
+      <ProductName>Windows Installer 3.1</ProductName>
+      <Install>true</Install>
+    </BootstrapperPackage>
+  </ItemGroup>
+  <ItemGroup>
+    <EmbeddedResource Include="SR.resx">
+      <Generator>ResXFileCodeGenerator</Generator>
+      <LastGenOutput>SR.Designer.cs</LastGenOutput>
+      <SubType>Designer</SubType>
+    </EmbeddedResource>
+  </ItemGroup>
+  <ItemGroup>
+    <WCFMetadata Include="Service References\" />
+  </ItemGroup>
+  <ItemGroup />
+  <Import Project="$(MSBuildBinPath)\Microsoft.CSharp.targets" />
+
+  <!-- To modify your build process, add your task inside one of the targets below and uncomment it. 
+       Other similar extension points exist, see Microsoft.Common.targets.
+  <Target Name="BeforeBuild">
+  </Target>
+  <Target Name="AfterBuild">
+  </Target>
+  -->
 </Project>
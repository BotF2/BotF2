--- conflicted
+++ resolved
@@ -30,19 +30,6 @@
                         <ColumnDefinition Width="*" />
                     </Grid.ColumnDefinitions>
                     <TextBlock 
-<<<<<<< HEAD
-                Grid.Column="0" Text="Total Empire Population"
-                Foreground="{DynamicResource {x:Static scc:ClientResources.DefaultTextForegroundBrushKey}}"
-                FontFamily="{DynamicResource {x:Static scc:ClientResources.DefaultFontFamilyKey}}"
-                FontSize="12pt"/>
-                    <TextBlock 
-                Grid.Column="2" Text="{Binding Path=TotalPopulation}" 
-                Foreground="{DynamicResource {x:Static scc:ClientResources.DefaultTextForegroundBrushKey}}"
-                FontFamily="{DynamicResource {x:Static scc:ClientResources.DefaultFontFamilyKey}}"
-                FontSize="12pt"/>
-                </Grid>
-                <v:ColonyList Grid.Row="2" DataContext="{Binding Path=Colonies}" />
-=======
                         Grid.Column="0" Text="Total Empire Population"
                         Foreground="{DynamicResource {x:Static scc:ClientResources.DefaultTextForegroundBrushKey}}"
                         FontFamily="{DynamicResource {x:Static scc:ClientResources.DefaultFontFamilyKey}}"
@@ -68,7 +55,6 @@
                         Foreground="Black"
                         Margin="0,0,0,0"
                         Command="{x:Static scc:ClientCommands.ShowEndOfTurnSummary}"></Button>
->>>>>>> c1072e95
             </Grid>
         </TabItem>
     </TabControl>

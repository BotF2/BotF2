--- conflicted
+++ resolved
@@ -2392,39 +2392,22 @@
                   Offset="0" />
     </LinearGradientBrush>
 
-<<<<<<< HEAD
     <LinearGradientBrush x:Key="TERRAN_GreenGradient_Top_Bottom" StartPoint="0,0" EndPoint="0,1">
-=======
-    <LinearGradientBrush x:Key="TERRAN_GreenGradient_Top_Bottom"
-                    StartPoint="0,0" EndPoint="0,1">
->>>>>>> a7308a94
         <GradientStop Color="#FF09935f" Offset="0" />
         <GradientStop Color="#FF075e2b" Offset="1" />
     </LinearGradientBrush>
 
-<<<<<<< HEAD
+
     <LinearGradientBrush x:Key="TERRAN_GreenGradient_Bottom_Top" StartPoint="0,0" EndPoint="0,1">
-=======
-    <LinearGradientBrush x:Key="TERRAN_GreenGradient_Bottom_Top"
-                        StartPoint="0,0" EndPoint="0,1">
->>>>>>> a7308a94
         <GradientStop Color="#FF075e2b" Offset="0" />
         <GradientStop Color="#FF09935f"  Offset="1" />
     </LinearGradientBrush>
 
-<<<<<<< HEAD
+
     <LinearGradientBrush x:Key="TERRAN_HoverGreenGradient_Top_Bottom" StartPoint="0,0" EndPoint="0,1">
         <GradientStop Color="#FF37D680" Offset="0" />
         <GradientStop Color="#FF019245"  Offset="1" />
     </LinearGradientBrush>
-
-=======
-    <LinearGradientBrush x:Key="TERRAN_HoverGreenGradient_Top_Bottom"
-                        StartPoint="0,0" EndPoint="0,1">
-        <GradientStop Color="#FF37D680" Offset="0" />
-        <GradientStop Color="#FF019245"  Offset="1" />
-    </LinearGradientBrush>
->>>>>>> a7308a94
 
     <!--End of Gradients-->
 

// GalaxyGridPanel.cs
//
// Copyright (c) 2007 Mike Strobel
//
// This source code is subject to the terms of the Microsoft Reciprocal License (Ms-RL).
// For details, see <http://www.opensource.org/licenses/ms-rl.html>.
//
// All other rights reserved.

using Microsoft.Practices.Composite.Presentation.Events;
using Microsoft.Practices.ServiceLocation;
using Supremacy.Annotations;
using Supremacy.Client;
using Supremacy.Client.Audio;
using Supremacy.Client.Commands;
using Supremacy.Client.Context;
using Supremacy.Client.Dialogs;
using Supremacy.Client.Events;
using Supremacy.Client.Input;
using Supremacy.Client.Views;
using Supremacy.Diplomacy;
using Supremacy.Entities;
using Supremacy.Game;
using Supremacy.Orbitals;
using Supremacy.Pathfinding;
using Supremacy.Resources;
using Supremacy.Types;
using Supremacy.Universe;
using Supremacy.Utility;
using System;
using System.Collections.Generic;
using System.Concurrency;
using System.Globalization;
using System.IO;
using System.Linq;
using System.Windows;
using System.Windows.Controls;
using System.Windows.Controls.Primitives;
using System.Windows.Data;
using System.Windows.Input;
using System.Windows.Media;
using System.Windows.Media.Animation;
using System.Windows.Media.Imaging;
using System.Windows.Threading;

namespace Supremacy.UI
{
    public sealed class GalaxyGridPanel : Control, IScrollInfo, IAnimationsHost
    {
        #region Constants
        public const double SectorSize = 72;
        internal const double FleetIconSize = 20.0;
        internal const double FleetIconSpacing = 3.0;
        private const double MaxScaleFactor = 2.0;
        private const double ZoomIncrement = 0.10;
        private const double StarNameFontSize = 12.0;
        private const double MinVisibleStarNameFontSize = 8.0;
        #endregion

        #region Dependency Properties
        public static readonly DependencyProperty OptionsProperty;
        public static readonly DependencyProperty UseAnimatedStarsProperty;
        public static readonly DependencyProperty UseAnimationProperty;
        public static readonly DependencyProperty UseCombatScreenProperty;
        public static readonly DependencyProperty SelectedFleetProperty;
        public static readonly DependencyProperty SelectedSectorProperty;
        private static readonly DependencyPropertyKey HoveredSectorPropertyKey;
        public static readonly DependencyProperty HoveredSectorProperty;
        public static readonly DependencyProperty SelectedSectorAllegianceProperty;
        public static readonly DependencyProperty SelectedTradeRouteProperty;
        #endregion

        #region Fields
        private static readonly Dictionary<int, Pen> s_borderPens;
        private static readonly Dictionary<int, Brush> s_colonyNameBrushes;
        private static readonly BitmapImage s_defaultFleetIcon;
        private static readonly BitmapImage s_multiFleetIcon;
        private static readonly LinearGradientBrush s_disputedSectorFill;
        private static readonly Dictionary<int, SolidColorBrush> s_empireFills;
        private static readonly Dictionary<int, SolidColorBrush> s_colonyFills;
        private static readonly Dictionary<int, BitmapImage> s_fleetIcons;
        private static readonly Brush s_fogOfWarBrush;
        private static readonly Pen s_minorRaceBorderPen;
        private static readonly SolidColorBrush s_minorRaceFill;
        private static readonly Pen s_routePen;
        private static readonly Pen s_routePenWarning;
        private static readonly Dictionary<int, Pen> s_scanPens;
        private static readonly Dictionary<StarType, BitmapImage> s_starImages;
        private static readonly Typeface s_textTypeface;
        private static readonly Pen s_tradeRouteInvalidPen;
        private static readonly Pen s_tradeRouteSetPen;
        private static readonly Pen s_tradeRouteValidPen;
        private static readonly BitmapImage s_unknownFleetIcon;

        private static IAppContext s_appContext;
        private static IPlayerOrderService s_playerOrderService;

        private readonly DrawingVisual _backdrop;
        private readonly DrawingVisual _borderLines;
        private readonly VisualCollection _children;
        private readonly DrawingVisual _composite;
        private readonly SectorMap _galaxy;
        private readonly DrawingVisual _routeLines;
        private readonly Dictionary<Fleet, Visual> _routePaths;
        private readonly ScaleTransform _scale;
        private readonly DrawingVisual _sectors;
        private readonly DrawingVisual _selectRect;
        private readonly DrawingVisual _shipRange;
        private readonly DrawingVisual _starNames;
        private readonly DrawingVisual _tradeLines;
        private readonly TranslateTransform _translation;
        private readonly List<Sector> _waypoints;
        private readonly List<FleetIconAdorner> _fleetIconAdorners;
        private readonly Canvas _fleetIconCanvas = new Canvas();
        private readonly DispatcherTimer _autoScrollTimer;
        private Dictionary<StarType, ImageBrush> _starBrushes;
        private GuidelineSet _guides;
        private GuidelineSet _halfGuides;
        private GalaxyGridInputMode _inputMode;
        private bool _isDragScrollInProgress;
        private double _lastOffsetRequestX = -1;
        private double _lastOffsetRequestY = -1;
        private Pen _scanPen;
        private Sector _lastSector;
        private TravelRoute _newRoute;
        private Visual _newRouteEta;
        private Visual _newRoutePath;
        private Visual _newTradeLine;
        private ScrollData _scrollData;
        private Point _scrollStartOffset;
        private Point _scrollStartPoint;
        private List<Clock> _animationClocks;
        private readonly DelegateCommand<Sector> _centerOnSectorCommand;
        private readonly DelegateCommand<Sector> _selectSectorCommand;
        private readonly DelegateCommand<object> _zoomInCommand;
        private readonly DelegateCommand<object> _zoomOutCommand;

        private GalaxyScreenPresentationModel _screenModel;
        private IObservable<Sector> _hoveredSector;
        private IDisposable _hoveredSectorSubscription;
        private ISoundPlayer _soundPlayer = null;
        #endregion

        #region Events
        public event DependencyPropertyChangedEventHandler<GalaxyViewOptions> OptionsChanged;
        public event DependencyPropertyChangedEventHandler<Fleet> SelectedFleetChanged;
        public event DependencyPropertyChangedEventHandler<TradeRoute> SelectedTradeRouteChanged;
        public event DependencyPropertyChangedEventHandler<Sector> SelectedSectorChanged;
        public event SectorEventHandler SectorDoubleClicked;
        #endregion

        #region Constructors
        static GalaxyGridPanel()
        {

            s_fleetIcons = new Dictionary<int, BitmapImage>();
            s_empireFills = new Dictionary<int, SolidColorBrush>();
            s_colonyFills = new Dictionary<int, SolidColorBrush>();
            s_starImages = new Dictionary<StarType, BitmapImage>();
            s_scanPens = new Dictionary<int, Pen>();
            s_colonyNameBrushes = new Dictionary<int, Brush>();
            s_borderPens = new Dictionary<int, Pen>();

            FocusVisualStyleProperty.OverrideMetadata(
                typeof(GalaxyGridPanel),
                new FrameworkPropertyMetadata(
                    null,
                    (d, baseValue) => null));

            //Set up defaults and ones that don't change depending on civilization
            //Scans
            var scanBrush = new SolidColorBrush(Color.FromArgb(0x1F, 0xFF, 0xFF, 0xFF));
            scanBrush.Freeze();

            //Ship Routes
            s_routePen = new Pen(Brushes.White, 3.0)
            {
                DashStyle = DashStyles.Dot,
                EndLineCap = PenLineCap.Flat,
                StartLineCap = PenLineCap.Flat,
                LineJoin = PenLineJoin.Bevel
            };
            s_routePen.Freeze();
            s_routePenWarning = new Pen(Brushes.Red, 3.0)
            {
                DashStyle = DashStyles.Dot,
                EndLineCap = PenLineCap.Flat,
                StartLineCap = PenLineCap.Flat,
                LineJoin = PenLineJoin.Bevel
            };
            s_routePenWarning.Freeze();

            //Trade Routes
            s_tradeRouteValidPen = new Pen(Brushes.Green, 1.0);
            s_tradeRouteValidPen.Freeze();
            s_tradeRouteInvalidPen = new Pen(Brushes.Red, 1.0);
            s_tradeRouteInvalidPen.Freeze();
            s_tradeRouteSetPen = new Pen(Brushes.Tan, 1.0)
            {
                DashStyle = new DashStyle(new double[] { 0, 4 }, 0)
            };
            s_tradeRouteSetPen.Freeze();

            //Fleet Icons
            s_defaultFleetIcon = LoadFleetIcon(
                ResourceManager.GetResourceUri("Resources/Images/Insignias/__default.png"));
            s_unknownFleetIcon = LoadFleetIcon(
                ResourceManager.GetResourceUri("Resources/Images/Insignias/__unknown.png"));
            s_multiFleetIcon = LoadFleetIcon(
                ResourceManager.GetResourceUri("Resources/Images/Insignias/__multi_fleet_indicator.png"));

            //Minor Race Fill
            s_minorRaceFill = new SolidColorBrush(Color.FromArgb(63, 127, 127, 127));
            s_minorRaceFill.Freeze();

            //Minor Race Borders
            var minorRaceBorderPenBrush = new SolidColorBrush(
                Color.FromArgb(255, 127, 127, 127));
            minorRaceBorderPenBrush.Freeze();
            s_minorRaceBorderPen = new Pen(minorRaceBorderPenBrush, 2.0);
            s_minorRaceBorderPen.Freeze();

            //Fog of War
            var fogOfWarColor = Color.FromArgb(0x66, 0x33, 0x33, 0x33);
            s_fogOfWarBrush = new SolidColorBrush(fogOfWarColor);
            s_fogOfWarBrush.Freeze();

            //Load empire specific ones
            //Instead of loading the civilizations from the gamecontext,
            //load them straight from the db, as this panel is only constructed once.
            //Failure to do so will cause crashes when starting a second game
            foreach (var civ in MasterResources.CivDB)
            {
                var color = (Color) ColorConverter.ConvertFromString(civ.Color);
                var textColor = Color.Add(color, Colors.Gray);

                //Scan
                scanBrush = new SolidColorBrush(Avalon.Windows.Utility.ColorHelpers.Lighten(color, 0.67f))
                {
                    Opacity = 0.5
                };
                scanBrush.Freeze();
                s_scanPens[civ.CivID] = new Pen(scanBrush, 1.0);
                s_scanPens[civ.CivID].Freeze();

                //Empire fills
                color.A = 31;
                //Don't load if white as this screws up disputed space
                if (civ.Color != "White")
                {
                    s_empireFills[civ.CivID] = new SolidColorBrush(color);
                    s_empireFills[civ.CivID].Freeze();
                }

                //Colonies
                color.A = 63;
                s_colonyFills[civ.CivID] = new SolidColorBrush(color);
                s_colonyFills[civ.CivID].Freeze();
                s_colonyNameBrushes[civ.CivID] = new SolidColorBrush(textColor);
                s_colonyNameBrushes[civ.CivID].Freeze();

                //Borders
                var borderBrush = new SolidColorBrush(color);
                borderBrush.Freeze();
                s_borderPens[civ.CivID] = new Pen(borderBrush, 2.0);
                s_borderPens[civ.CivID].Freeze();

                //Fleet icons
                var iconPath = "Resources/Images/Insignias/" + civ.Key.ToLower() + ".png";
                if (File.Exists(ResourceManager.GetResourcePath(iconPath)))
                {
                    s_fleetIcons[civ.CivID] = LoadFleetIcon(ResourceManager.GetResourceUri(iconPath));
                }
                else
                {
                    s_fleetIcons[civ.CivID] = s_defaultFleetIcon;
                }
            }
            
            //Disputed
            s_disputedSectorFill = new LinearGradientBrush
            {
                StartPoint = new Point(0, 0),
                EndPoint = new Point(1, 1)
            };
            var uniqueEmpireFills = s_empireFills.Values.Distinct().ToList();
            var stepOffset = 1.0 / uniqueEmpireFills.Count / 2;
            var i = 0;
            foreach (var empireBrush in uniqueEmpireFills)
            {
                s_disputedSectorFill.GradientStops.Add(
                    new GradientStop(empireBrush.Color,
                                     stepOffset * i));
                s_disputedSectorFill.GradientStops.Add(
                    new GradientStop(empireBrush.Color,
                                     0.5 + stepOffset * i));
                i++;
            }
            s_disputedSectorFill.Freeze();


            foreach (StarType type in EnumUtilities.GetValues<StarType>())
            {
                s_starImages[type] = new BitmapImage(
                    ResourceManager.GetResourceUri(string.Format("Resources/Images/Stars/Map/{0}.png", type)));
            }

            s_textTypeface = new Typeface(
                new FontFamily("#Resources/Fonts/Calibri"),
                FontStyles.Normal,
                FontWeights.Normal,
                FontStretches.Normal);

            OptionsProperty = DependencyProperty.Register(
                "Options",
                typeof(GalaxyViewOptions),
                typeof(GalaxyGridPanel),
                new PropertyMetadata(GalaxyViewOptions.Default, OptionsChangedCallback));
            SelectedFleetProperty = DependencyProperty.Register(
                "SelectedFleet",
                typeof(Fleet),
                typeof(GalaxyGridPanel),
                new PropertyMetadata(
                    null,
                    SelectedFleetChangedCallback,
                    SelectedFleetCoerceValueCallback));
            SelectedTradeRouteProperty = DependencyProperty.Register(
                "SelectedTradeRoute",
                typeof(TradeRoute),
                typeof(GalaxyGridPanel),
                new PropertyMetadata(
                    null,
                    SelectedTradeRouteChangedCallback,
                    SelectedTradeRouteCoerceValueCallback));
            SelectedSectorProperty = DependencyProperty.Register(
                "SelectedSector",
                typeof(Sector),
                typeof(GalaxyGridPanel),
                new FrameworkPropertyMetadata(
                    null,
                    FrameworkPropertyMetadataOptions.AffectsRender,
                    SelectedSectorChangedCallback));
            HoveredSectorPropertyKey = DependencyProperty.RegisterReadOnly(
                "HoveredSector",
                typeof(Sector),
                typeof(GalaxyGridPanel),
                new FrameworkPropertyMetadata(null));
            SelectedSectorAllegianceProperty = DependencyProperty.Register(
                "SelectedSectorAllegiance",
                typeof(string),
                typeof(GalaxyGridPanel),
                new FrameworkPropertyMetadata(
                    String.Empty,
                    FrameworkPropertyMetadataOptions.None,
                    null,
                    CoerceSelectedSectorAllegiance));
            UseAnimatedStarsProperty = DependencyProperty.Register(
                "UseAnimatedStars",
                typeof(bool),
                typeof(GalaxyGridPanel),
                new FrameworkPropertyMetadata(
                    true,
                    UseAnimatedStarsChangedCallback));
            UseAnimationProperty = DependencyProperty.Register(
                "UseAnimation",
                typeof(bool),
                typeof(GalaxyGridPanel),
                new FrameworkPropertyMetadata(
                    true,
                    UseAnimationChangedCallback));
            UseCombatScreenProperty = DependencyProperty.Register(
                "UseCombatScreen",
                typeof(bool),
                typeof(GalaxyGridPanel),
                new FrameworkPropertyMetadata(
                    true,
                    UseCombatScreenChangedCallback));
        }

        public GalaxyGridPanel()
            : this(GameContext.Current.Universe.Map, ServiceLocator.Current.GetInstance<ISoundPlayer>()) {}

        public GalaxyGridPanel(SectorMap galaxy, [NotNull] ISoundPlayer soundPlayer)
        {
            if (soundPlayer == null)
                throw new ArgumentNullException("soundPlayer");
            _soundPlayer = soundPlayer;

            if (galaxy == null)
                throw new ArgumentNullException("galaxy");

            InputBindings.Add(
                new KeyBinding(
                    GalaxyScreenCommands.MapZoomIn,
                    Key.Add,
                    ModifierKeys.None));

            InputBindings.Add(
                new KeyBinding(
                    GalaxyScreenCommands.MapZoomOut,
                    Key.Subtract,
                    ModifierKeys.None));

            CommandBindings.Add(
                new CommandBinding(
                    GalaxyScreenCommands.MapZoomIn,
                    (sender, args) => ZoomIn()));

            CommandBindings.Add(
                new CommandBinding(
                    GalaxyScreenCommands.MapZoomOut,
                    (sender, args) => ZoomOut()));

            _fleetIconAdorners = new List<FleetIconAdorner>();
            _centerOnSectorCommand = new DelegateCommand<Sector>(ExecuteCenterOnSectorCommand);
            _zoomInCommand = new DelegateCommand<object>(ExecuteZoomInCommand);
            _zoomOutCommand = new DelegateCommand<object>(ExecuteZoomOutCommand);
            _selectSectorCommand = new DelegateCommand<Sector>(ExecuteSelectSectorCommand);

            GalaxyScreenCommands.CenterOnSector.RegisterCommand(_centerOnSectorCommand);
            GalaxyScreenCommands.MapZoomIn.RegisterCommand(_zoomInCommand);
            GalaxyScreenCommands.MapZoomOut.RegisterCommand(_zoomOutCommand);
            GalaxyScreenCommands.SelectSector.RegisterCommand(_selectSectorCommand);

            ClientEvents.ScreenRefreshRequired.Subscribe(OnScreenRefreshRequired, ThreadOption.UIThread);

            _autoScrollTimer = new DispatcherTimer { Interval = TimeSpan.FromSeconds(0.2d) };
            _autoScrollTimer.Tick += OnAutoScrollTimerTick;

            var transforms = new TransformGroup();

            _translation = new TranslateTransform();
            _scale = new ScaleTransform();

            transforms.Children.Add(_translation);
            transforms.Children.Add(_scale);

            RenderTransform = transforms;

            Focusable = true;
            ClipToBounds = false;

            _galaxy = galaxy;
            _inputMode = GalaxyGridInputMode.Default;
            InputModeOnFirstClick = GalaxyGridInputMode.Default;
            _lastSector = null;
            _waypoints = new List<Sector>();
            _routePaths = new Dictionary<Fleet, Visual>();
            _newRoute = null;
            _newRoutePath = null;
            _newTradeLine = null;
            _newRouteEta = null;
            _backdrop = new DrawingVisual();
            _children = new VisualCollection(this);
            _composite = new DrawingVisual();
            _selectRect = new DrawingVisual();
            _borderLines = new DrawingVisual();
            _shipRange = new DrawingVisual();
            _sectors = new DrawingVisual();
            _starNames = new DrawingVisual();
            _routeLines = new DrawingVisual();
            _tradeLines = new DrawingVisual();
            _routeLines.Opacity = 0.50;
            _shipRange.Opacity = 0;

            CreateGuides();
            CreateBackdrop();

            _children.Add(_composite);
            _children.Add(_selectRect);
            _children.Add(_shipRange);
            _children.Add(_routeLines);
            _children.Add(_tradeLines);
            _children.Add(_starNames);

            OptionsChanged += GalaxyGridPanel_OptionsChanged;
            SelectedFleetChanged += GalaxyGridPanel_SelectedFleetChanged;
            SelectedTradeRouteChanged += GalaxyGridPanel_SelectedTradeRouteChanged;
            SizeChanged += GalaxyGridPanel_SizeChanged;
            Unloaded += OnUnloaded;
            Loaded += OnLoaded;

            SetBinding(
                UseAnimatedStarsProperty,
                new Binding
                {
                    Source = ClientSettings.Current,
                    Path = new PropertyPath(ClientSettings.EnableStarMapAnimationsProperty),
                    Mode = BindingMode.OneWay
                });

            SetBinding(
                UseAnimationProperty,
                new Binding
                {
                    Source = ClientSettings.Current,
                    Path = new PropertyPath(ClientSettings.EnableAnimationProperty),
                    Mode = BindingMode.OneWay
                });

            SetBinding(
                UseCombatScreenProperty,
                new Binding
                {
                    Source = ClientSettings.Current,
                    Path = new PropertyPath(ClientSettings.EnableCombatScreenProperty),
                    Mode = BindingMode.OneWay
                });
        }

        private void OnLoaded(object sender, RoutedEventArgs e)
        {
            GameLog.Client.General.DebugFormat("GalaxyGridPanel.cs: OnLoading is beginning...");
            var galaxyScreen = this.FindVisualAncestorByType<GalaxyScreenView>();
            if (galaxyScreen != null)
                _screenModel = galaxyScreen.Model;

            if (_screenModel == null)
                return;

            _screenModel.SelectedTaskForceChanged += OnScreenModelSelectedTaskForceChanged;
            _screenModel.SelectedSectorChanged += OnScreenModelSelectedSectorChanged;

            if (_hoveredSector == null)
                _hoveredSector = HoveredSectorAsObservable();

            _hoveredSectorSubscription = _hoveredSector.Subscribe(
                sector =>
                {
                    Dispatcher.VerifyAccess();
                    if (_screenModel != null)
                        _screenModel.HoveredSector = sector;
                });
        }

        private IObservable<Sector> HoveredSectorAsObservable()
        {
            var mouseMove = Observable.FromEvent<MouseEventHandler, MouseEventArgs>(
                eventHandler => new MouseEventHandler(eventHandler),
                handler => MouseMove += handler,
                handler => MouseMove -= handler)
                .ObserveOn(Scheduler.Immediate)
                .Select(@event => PointToSector(@event.EventArgs.GetPosition(this)));

            var mouseLeave = Observable.FromEvent<MouseEventHandler, MouseEventArgs>(
                eventHandler => new MouseEventHandler(eventHandler),
                handler => MouseLeave += handler,
                handler => MouseLeave -= handler)
                .ObserveOn(Scheduler.Immediate)
                .Select(_ => (Sector)null);

            return mouseMove.Merge(mouseLeave);
        }

        private void ExecuteZoomInCommand(object obj)
        {
            ZoomIn();
        }

        private void ExecuteZoomOutCommand(object obj)
        {
            ZoomOut();
        }

        private void OnUnloaded(object sender, RoutedEventArgs args)
        {
            if (_screenModel != null)
            {
                _screenModel.SelectedTaskForceChanged -= OnScreenModelSelectedTaskForceChanged;
                _screenModel.SelectedSectorChanged -= OnScreenModelSelectedSectorChanged;
                _screenModel = null;
            }

            StopAnimations();

            _children.Clear();

            if (_hoveredSectorSubscription != null)
            {
                _hoveredSectorSubscription.Dispose();
                _hoveredSectorSubscription = null;
            }

            GalaxyScreenCommands.CenterOnSector.UnregisterCommand(_centerOnSectorCommand);
            GalaxyScreenCommands.MapZoomIn.UnregisterCommand(_zoomInCommand);
            GalaxyScreenCommands.MapZoomOut.UnregisterCommand(_zoomOutCommand);
            GalaxyScreenCommands.SelectSector.UnregisterCommand(_selectSectorCommand);
            ClientEvents.ScreenRefreshRequired.Unsubscribe(OnScreenRefreshRequired);
        }

        private void OnScreenModelSelectedTaskForceChanged(object sender, EventArgs e)
        {
            if (_screenModel == null)
                return;

            var selectedTaskForce = _screenModel.SelectedTaskForce;

            if (Equals(selectedTaskForce, SelectedFleet))
                return;

            if (selectedTaskForce == null)
                SelectedFleet = null;
            else
                SelectedFleet = selectedTaskForce.View.Source;
        }

        private void OnScreenModelSelectedSectorChanged(object sender, EventArgs e)
        {
            if (_screenModel == null)
                return;

            if (Equals(_screenModel.SelectedSector, SelectedSector))
                return;

            SelectedSector = _screenModel.SelectedSector;
        }

        private void OnScreenRefreshRequired(ClientEventArgs obj)
        {
            Update();
        }
        #endregion

        #region Properties
        private static IAppContext AppContext
        {
            get
            {
                if (s_appContext == null)
                    s_appContext = ServiceLocator.Current.GetInstance<IAppContext>();
                return s_appContext;
            }
        }

        private static IPlayerOrderService PlayerOrderService
        {
            get
            {
                if (s_playerOrderService == null)
                    s_playerOrderService = ServiceLocator.Current.GetInstance<IPlayerOrderService>();
                return s_playerOrderService;
            }
        }

        protected override int VisualChildrenCount
        {
            get { return _children.Count; }
        }

        private bool IsScrolling
        {
            get
            {
                if (_scrollData != null)
                    return (_scrollData.ScrollOwner != null);
                return false;
            }
        }

        private GalaxyGridInputMode InputMode
        {
            get { return _inputMode; }
        }

        private GalaxyGridInputMode InputModeOnFirstClick { get; set; }

        public Sector SelectedSector
        {
            get { return GetValue(SelectedSectorProperty) as Sector; }
            set { SetValue(SelectedSectorProperty, value); }
        }
        
        public Sector HoveredSector
        {
            get { return GetValue(HoveredSectorProperty) as Sector; }
            private set { SetValue(HoveredSectorPropertyKey, value); }
        }

        public string SelectedSectorAllegiance
        {
            get { return GetValue(SelectedSectorAllegianceProperty) as string; }
            set { SetValue(SelectedSectorAllegianceProperty, value); }
        }

        public TradeRoute SelectedTradeRoute
        {
            get { return GetValue(SelectedTradeRouteProperty) as TradeRoute; }
            set { SetValue(SelectedTradeRouteProperty, value); }
        }

        public Civilization PlayerCivilization
        {
            get
            {
                var playerEmpire = AppContext.LocalPlayerEmpire;
                if (playerEmpire == null)
                    return null;
                return playerEmpire.Civilization;
            }
        }

        public GalaxyViewOptions Options
        {
            get { return (GalaxyViewOptions)GetValue(OptionsProperty); }
            set { SetValue(OptionsProperty, value); }
        }

        public Fleet SelectedFleet
        {
            get { return GetValue(SelectedFleetProperty) as Fleet; }
            set { SetValue(SelectedFleetProperty, value); }
        }

        public bool UseAnimatedStars
        {
            get { return (bool)GetValue(UseAnimatedStarsProperty); }
            set { SetValue(UseAnimatedStarsProperty, value); }
        }

        public bool UseAnimation
        {
            get { return (bool)GetValue(UseAnimationProperty); }
            set { SetValue(UseAnimationProperty, value); }
        }
        public bool UseCombatScreen
        {
            get { return (bool)GetValue(UseCombatScreenProperty); }
            set { SetValue(UseCombatScreenProperty, value); }
        }

        public double ScaleFactor
        {
            get { return _scale.ScaleX; }
        }

        private double MinScaleFactor
        {
            get
            {
                return Math.Max(ViewportWidth / (SectorSize * _galaxy.Width),
                                ViewportHeight / (SectorSize * _galaxy.Height));
            }
        }

        public bool CanZoomOut
        {
            get { return (ScaleFactor > MinScaleFactor); }
        }

        public bool CanZoomIn
        {
            get { return (ScaleFactor < MaxScaleFactor); }
        }
        #endregion

        #region Methods
        private static BitmapImage LoadFleetIcon(Uri uri)
        {
            var image = new BitmapImage();
            image.BeginInit();
            image.DecodePixelHeight = (int)(FleetIconSize * MaxScaleFactor);
            image.UriSource = uri;
            image.EndInit();
            image.Freeze();
            return image;
        }

        public void PauseAnimations()
        {
            if (_animationClocks == null)
                return;

            foreach (var clock in _animationClocks)
            {
                if (!clock.IsPaused && clock.Controller != null)
                    clock.Controller.Pause();
            }

            _fleetIconAdorners.ForEach(o => o.PauseAnimations());
        }

        public void ResumeAnimations()
        {
            if (_animationClocks == null || !UseAnimatedStars)
                return;

            foreach (var clock in _animationClocks)
            {
                if (clock.IsPaused && clock.Controller != null)
                    clock.Controller.Resume();
            }

            _fleetIconAdorners.ForEach(o => o.ResumeAnimations());
        }

        void IAnimationsHost.StopAnimations()
        {
            StopAnimations();
        }

        private void StopAnimations()
        {
            if (_animationClocks == null)
                return;

            foreach (var clockController in _animationClocks.Select(o => o.Controller).Where(o => o!= null))
            {
                clockController.Stop();
                clockController.Remove();
            }

            _fleetIconAdorners.ForEach(o => o.StopAnimations());
        }

        private static Visual BuildRouteETA(Fleet fleet, TravelRoute route)
        {
            if ((fleet == null) || (fleet.Ships.Count == 0) || (fleet.Speed == 0))
                return null;
            var eta = (route.Length / fleet.Speed) + (((route.Length % fleet.Speed) == 0) ? 0 : 1);
            var visual = new DrawingVisual();
            var text = new FormattedText(
                eta.ToString(),
                CultureInfo.CurrentCulture,
                FlowDirection.LeftToRight,
                s_textTypeface,
                StarNameFontSize,
                Brushes.White,
<<<<<<< HEAD
                VisualTreeHelper.GetDpi(visual).PixelsPerDip);
=======
                VisualTreeHelper.GetDpi(visual).PixelsPerDip
                );
>>>>>>> 08d100a0
            using (var dc = visual.RenderOpen())
            {
                const int padding = 3;
                var midpoint = GetSectorMidpoint(route.Steps[route.Length - 1]);
                var border = new Rect(
                    midpoint.X - text.Width / 2 - padding,
                    midpoint.Y - text.Height / 2 - padding,
                    text.Width + (padding * 2),
                    text.Height + (padding * 2));
                dc.DrawRectangle(Brushes.Black, new Pen(Brushes.White, 1.0), border);
                midpoint.Offset(-text.Width / 2, -text.Height / 2);
                dc.DrawText(text, midpoint);
            }
            return visual;
        }

        private static Visual BuildRoutePath(Fleet fleet, TravelRoute route)
        {
            var visual = new DrawingVisual();
            var geometry = new StreamGeometry();
            var isInRange = true;

            using (var context = geometry.Open())
            {
                context.BeginFigure(GetSectorMidpoint(fleet.Location), false, false);
                foreach (var location in route.Steps)
                {
                    context.LineTo(GetSectorMidpoint(location), true, false);
                    if (isInRange && !IsSectorInRange(fleet, location))
                        isInRange = false;
                }
            }

            geometry.Freeze();

            using (var dc = visual.RenderOpen())
            {
                dc.DrawGeometry(
                    null,
                    isInRange ? s_routePen : s_routePenWarning,
                    geometry);
            }

            return visual;
        }

        private static Point GetSectorMidpoint(MapLocation location)
        {
            return new Point((location.X * SectorSize) + (0.5 * SectorSize),
                             (location.Y * SectorSize) + (0.5 * SectorSize));
        }

        private static FormattedText GetStarText(StarSystem system, Civilization playerCiv)
        {
            var owner = system.Owner;
            var brush = (system.HasColony && owner.IsEmpire && (DiplomacyHelper.IsContactMade(owner, playerCiv) || (owner == playerCiv)))
                            ? s_colonyNameBrushes[system.OwnerID]
                            : Brushes.White;
            string nameText;
            switch (system.StarType)
            {
                case StarType.Nebula:
                    nameText = string.Format(
                        ResourceManager.GetString("NEBULA_NAME_FORMAT"),
                        system.Name);
                    break;
                case StarType.Wormhole:
                    nameText = string.Format(
                        ResourceManager.GetString("WORMHOLE_NAME_FORMAT"),
                        system.Name);
                    break;
                default:
                    nameText = system.Name;
                    break;
            }

            FormattedText starName = new FormattedText(
                nameText,
                CultureInfo.CurrentCulture,
                FlowDirection.LeftToRight,
                s_textTypeface,
                StarNameFontSize,
                brush)
                {
                    MaxTextWidth = (SectorSize - 6),
                    TextAlignment = TextAlignment.Center,
                    MaxLineCount = 2,
                    Trimming = TextTrimming.CharacterEllipsis,
                    LineHeight = StarNameFontSize
                };
    //        //var starName = new FormattedText(
                //nameText,
                //CultureInfo.CurrentCulture,
                //FlowDirection.LeftToRight,
                //s_textTypeface,
                //StarNameFontSize,
                //brush,
                //VisualTreeHelper.GetDpi(brush).PixelsPerDip)    <- this line or "this" doesn't work. Without this line there is a warning (nothing more)
                //        {
                //            MaxTextWidth = (SectorSize - 6),
                //            TextAlignment = TextAlignment.Center,
                //            MaxLineCount = 2,
                //            Trimming = TextTrimming.CharacterEllipsis,
                //            LineHeight = StarNameFontSize
                //        };
            return starName;
        }

        private static bool IsExplored(MapLocation location)
        {
            var playerEmpire = AppContext.LocalPlayerEmpire;
            if (playerEmpire == null)
                return false;
            return playerEmpire.MapData.IsExplored(location);
        }

        private static bool IsScanned(MapLocation location)
        {
            var playerEmpire = AppContext.LocalPlayerEmpire;
            if (playerEmpire == null)
                return false;
            return playerEmpire.MapData.IsScanned(location);
        }

        private static bool IsSectorInRange(Fleet fleet, MapLocation location)
        {
            var playerEmpire = AppContext.LocalPlayerEmpire;
            if (playerEmpire == null)
                return false;
            return (playerEmpire.MapData.GetFuelRange(location) <= fleet.Range);
        }

        private static bool IsStarNameVisible(StarSystem starSystem)
        {
            return ((starSystem != null) && 
                    IsExplored(starSystem.Location) &&
                    starSystem.StarType <= StarType.Wormhole);
        }

        private static bool IsValidTradeEndpoint(TradeRoute route, Colony colony)
        {
            if (colony == null)
                return false;
            return route.IsValidTargetColony(colony);
        }

        private static void OptionsChangedCallback(DependencyObject source,
                                                   DependencyPropertyChangedEventArgs e)
        {
            var view = source as GalaxyGridPanel;
            if ((view == null) || (view.OptionsChanged == null))
                return;
            view.OptionsChanged(
                source,
                new DependencyPropertyChangedEventArgs<GalaxyViewOptions>(e));
        }

        private static void ResetScrolling(GalaxyGridPanel element)
        {
            element.InvalidateMeasure();
            if (element.IsScrolling)
                element._scrollData.ClearLayout();
        }

        private static void SelectedFleetChangedCallback(DependencyObject source,
                                                         DependencyPropertyChangedEventArgs e)
        {
            var view = source as GalaxyGridPanel;
            if ((view == null) || (view.SelectedFleetChanged == null))
                return;
            view.SelectedFleetChanged(
                source,
                new DependencyPropertyChangedEventArgs<Fleet>(e));
        }

        private static object SelectedFleetCoerceValueCallback(
            DependencyObject source,
            object value)
        {
            var grid = source as GalaxyGridPanel;
            var fleet = value as Fleet;
            if ((grid == null) || (fleet == null))
                return null;
            if (fleet.Owner != grid.PlayerCivilization)
                return null;
            return value;
        }

        private static object CoerceSelectedSectorAllegiance(DependencyObject d, object value)
        {
            var source = d as GalaxyGridPanel;
            try
            {
                if (source != null)
                {
                    if (source.SelectedSector == null)
                        return null;
                    
                    var owner = GetPerceivedSectorOwner(source.SelectedSector);
                    if (owner != null)
                        return owner.ShortName;
                    
                    if (IsScanned(source.SelectedSector.Location))
                        return ResourceManager.GetString("SECTOR_NO_OWNER");
                }
            }
            catch (Exception e)
            {
                GameLog.Client.General.Error(e);
            }

            return null;
        }

        private static void SelectedSectorChangedCallback(
            DependencyObject source,
            DependencyPropertyChangedEventArgs e)
        {
            var view = source as GalaxyGridPanel;
            if (view == null)
                return;
            if (view.SelectedSectorChanged != null)
            {
                view.SelectedSectorChanged(
                    source,
                    new DependencyPropertyChangedEventArgs<Sector>(e));
            }
            view.CoerceValue(SelectedSectorAllegianceProperty);
            view.UpdateSelection();
        }

        private static void SelectedTradeRouteChangedCallback(
            DependencyObject source,
            DependencyPropertyChangedEventArgs e)
        {
            var view = source as GalaxyGridPanel;
            if ((view == null) || (view.SelectedTradeRouteChanged == null))
                return;
            view.SelectedTradeRouteChanged(
                source,
                new DependencyPropertyChangedEventArgs<TradeRoute>(e));
        }

        private static void UseAnimatedStarsChangedCallback(DependencyObject source, DependencyPropertyChangedEventArgs e)
        {
            var view = source as GalaxyGridPanel;
            if (view == null)
                return;

            view.Update(true);
        }

        private static void UseAnimationChangedCallback(DependencyObject source, DependencyPropertyChangedEventArgs e)
        {
            var view = source as GalaxyGridPanel;
            if (view == null)
                return;

            view.Update(true);
        }

        private static void UseCombatScreenChangedCallback(DependencyObject source, DependencyPropertyChangedEventArgs e)
        {
            var view = source as GalaxyGridPanel;
            if (view == null)
                return;

            view.Update(true);
        }

        private static object SelectedTradeRouteCoerceValueCallback(
            DependencyObject source, object value)
        {
            var grid = source as GalaxyGridPanel;
            
            var route = value as TradeRoute;
            if ((grid == null) || (route == null))
                return null;
            if (route.SourceColony.Owner != grid.PlayerCivilization)
                return null;
            return value;
        }

        private void ExecuteSelectSectorCommand(Sector sector)
        {
            if (sector == null)
                return;
            SelectedSector = sector;
        }

        private void ExecuteCenterOnSectorCommand(Sector sector)
        {
            if ((sector == null) || (ScrollOwner == null))
                return;
            AutoScrollToSector(sector);
        }

        public void CenterOnSelectedSector()
        {
            ExecuteCenterOnSectorCommand(SelectedSector);
        }

        public void SetHorizontalOffset(double offset, bool snapToGrid)
        {
            EnsureScrollData();

            if (snapToGrid)
            {
                var sectorSize = ExtentWidth / _galaxy.Width;
                var offsetX = Math.Floor(offset / sectorSize) * sectorSize;

                if (_lastOffsetRequestX < 0)
                    _lastOffsetRequestX = HorizontalOffset;

                if ((offset % sectorSize) > 1)
                    offsetX += sectorSize;

                // If scrolling right...
                if (offset > _lastOffsetRequestX)
                    offsetX -= (ViewportWidth % sectorSize);

                _lastOffsetRequestX = offset;

                offset = offsetX;
            }
            else
                _lastOffsetRequestY = offset;

            if (offset < 0 || ViewportWidth >= ExtentWidth)
                offset = 0;
            else
            {
                if (offset + ViewportWidth >= ExtentWidth)
                    offset = ExtentWidth - ViewportWidth;
            }

            _scrollData.Offset.X = offset;
            _translation.X = -offset;

            if (ScrollOwner != null)
                ScrollOwner.InvalidateScrollInfo();
        }

        public void SetVerticalOffset(double offset, bool snapToGrid)
        {
            EnsureScrollData();

            if (snapToGrid)
            {
                var sectorSize = ExtentHeight / _galaxy.Height;
                var offsetY = Math.Floor(offset / sectorSize) * sectorSize;

                if (_lastOffsetRequestY < 0)
                    _lastOffsetRequestY = VerticalOffset;

                if ((offset % sectorSize) > 1)
                    offsetY += sectorSize;

                // If scrolling down...
                if (offset > _lastOffsetRequestY)
                    offsetY -= (ViewportHeight % sectorSize);

                _lastOffsetRequestY = offset;

                offset = offsetY;
            }
            else
                _lastOffsetRequestY = offset;

            if (offset < 0 || ViewportHeight >= ExtentHeight)
                offset = 0;
            else
            {
                if (offset + ViewportHeight >= ExtentHeight)
                    offset = ExtentHeight - ViewportHeight;
            }

            _scrollData.Offset.Y = offset;
            _translation.Y = -offset;

            if (ScrollOwner != null)
                ScrollOwner.InvalidateScrollInfo();
        }

        public void Update()
        {
            Update(true);
        }

        public void Update(bool updateSectors)
        {
            if (!UseAnimatedStars)
                PauseAnimations();

            _children.Clear();

            ClearRouteData();
            
            if (updateSectors)
            {
                UpdateSectors();
                UpdateBorders();
            }
            
            UpdateRoutes();
            UpdateTradeLines();
            UpdateSelection();
            
            if (updateSectors)
                Composite();

            _children.Add(_composite);
            _children.Add(_sectors);
            _children.Add(_selectRect);
            _children.Add(_shipRange);
            _children.Add(_routeLines);
            _children.Add(_tradeLines);
            _children.Add(_starNames);
            _children.Add(_fleetIconCanvas);
        }

        public void ZoomIn()
        {
            ZoomIn(false);
        }

        private Point? GetZoomOrigin(bool zoomAroundMouse)
        {
            Point? zoomAroundPoint = null;
            if (zoomAroundMouse)
            {
                zoomAroundPoint = Mouse.GetPosition((IInputElement)ScrollOwner ?? this);
            }
            else if (SelectedSector != null)
            {
                var selectedSectorMidpoint = GetSectorMidpoint(SelectedSector.Location);
                if (ScrollOwner != null)
                    selectedSectorMidpoint = TransformToVisual(ScrollOwner).Transform(selectedSectorMidpoint);
                zoomAroundPoint = selectedSectorMidpoint;
            }
            return zoomAroundPoint;
        }

        public void ZoomIn(bool zoomAroundMouse)
        {
            ZoomIn(GetZoomOrigin(zoomAroundMouse));
        }

        public void ZoomOut()
        {
            ZoomOut(false);
        }

        public void ZoomOut(bool zoomAroundMouse)
        {
            ZoomOut(GetZoomOrigin(zoomAroundMouse));
        }

        public void ZoomIn(Point? zoomAroundPoint)
        {
            if (!CanZoomIn)
                return;
            var scaleFactor = ScaleFactor;
            if (scaleFactor % ZoomIncrement != 0)
                scaleFactor = Math.Round(scaleFactor, 1);
            scaleFactor += ZoomIncrement;
            if (scaleFactor > MaxScaleFactor)
                scaleFactor = MaxScaleFactor;
            SetScaleFactor(scaleFactor, zoomAroundPoint);
        }

        public void ZoomOut(Point? zoomAroundPoint)
        {
            if (!CanZoomOut)
                return;
            var scaleFactor = ScaleFactor;
            if (scaleFactor % ZoomIncrement != 0)
                scaleFactor = Math.Round(scaleFactor, 1);
            scaleFactor -= ZoomIncrement;
            if (scaleFactor < MinScaleFactor)
                scaleFactor = MinScaleFactor;
            SetScaleFactor(scaleFactor, zoomAroundPoint);
        }

        private Visual BuildTradeLine(TradeRoute route, Point endPoint, bool isNew)
        {
            var visual = new DrawingVisual();
            var geometry = new StreamGeometry();
            Pen pen;
            var isValid = false;

            var startPoint = GetSectorMidpoint(route.SourceColony.Location);

            if (isNew)
            {
                var endSector = PointToSector(endPoint);
                if ((endSector.System != null) && endSector.System.HasColony)
                {
                    endPoint = GetSectorMidpoint(endSector.Location);
                    if (IsValidTradeEndpoint(route, endSector.System.Colony))
                        isValid = true;
                }
                pen = isValid ? s_tradeRouteValidPen : s_tradeRouteInvalidPen;
            }
            else
            {
                endPoint = GetSectorMidpoint(route.TargetColony.Location);
                pen = s_tradeRouteSetPen;
            }

            using (var context = geometry.Open())
            {
                context.BeginFigure(startPoint, false, false);
                context.LineTo(endPoint, true, false);
            }

            geometry.Freeze();

            using (var dc = visual.RenderOpen())
            {
                dc.PushGuidelineSet(_halfGuides);
                dc.DrawGeometry(null, pen, geometry);
            }

            return visual;
        }

        private void ClearRouteData()
        {
            if (_newRoutePath != null)
                _children.Remove(_newRoutePath);
            if (_newRouteEta != null)
                _children.Remove(_newRouteEta);
            _newRoute = null;
            _newRoutePath = null;
            _newRouteEta = null;
            _lastSector = null;
            _waypoints.Clear();
        }

        private void Composite()
        {
            using (var drawingContext = _composite.RenderOpen())
            {
                drawingContext.DrawDrawing(_backdrop.Drawing);
                drawingContext.DrawDrawing(_borderLines.Drawing);
            }
            if (_composite.Drawing != null)
                _composite.Drawing.Freeze();
        }

        protected override HitTestResult HitTestCore(PointHitTestParameters hitTestParameters)
        {
            if (VisualClip == null)
                return null;
            return new PointHitTestResult(
                VisualClip.Bounds.Contains(hitTestParameters.HitPoint) ? this : null,
                hitTestParameters.HitPoint);
        }

        protected override GeometryHitTestResult HitTestCore(GeometryHitTestParameters hitTestParameters)
        {
            return new GeometryHitTestResult(
                hitTestParameters.HitGeometry.Bounds.IntersectsWith(VisualClip.Bounds) ? this : null,
                IntersectionDetail.Intersects);
        }

        private void CreateBackdrop()
        {
            var map = GameContext.Current.Universe.Map;
            var gridColor = Color.FromArgb(0x5F, 0x3F, 0x3F, 0x3F);
            var gridBrush = new SolidColorBrush(gridColor);
            gridBrush.Freeze();
            var gridPen = new Pen(gridBrush, 1.0);
            gridPen.Freeze();
            var axisPen = new Pen(Brushes.White, 1.0);
            axisPen.Freeze();
            using (var dc = _backdrop.RenderOpen())
            {
                dc.DrawRectangle(
                    Brushes.Transparent,
                    null,
                    new Rect(0, 0, map.Width * SectorSize,
                             map.Height * SectorSize));
                dc.PushGuidelineSet(_guides);
                for (var x = 0; x < map.Width; x++)
                {
                    dc.DrawLine(
                        gridPen,
                        new Point(x * SectorSize, 0),
                        new Point(x * SectorSize,
                                  map.Height * SectorSize));
                }
                for (var y = 0; y < map.Height; y++)
                {
                    dc.DrawLine(
                        gridPen,
                        new Point(0, y * SectorSize),
                        new Point(map.Width * SectorSize,
                                  y * SectorSize));
                }
                // ReSharper disable PossibleLossOfFraction
                dc.DrawLine(
                    axisPen,
                    new Point((map.Width / 2) * SectorSize, 0),
                    new Point((map.Width / 2) * SectorSize,
                              map.Height * SectorSize));
                dc.DrawLine(
                    axisPen,
                    new Point(0, (map.Height / 2) * SectorSize),
                    new Point(map.Width * SectorSize,
                              (map.Height / 2) * SectorSize));
                // ReSharper restore PossibleLossOfFraction
            }
            if (_backdrop.Drawing != null)
                _backdrop.Drawing.Freeze();
        }

        private void CreateGuides()
        {
            _guides = new GuidelineSet();
            _halfGuides = new GuidelineSet();
            for (var x = 0; x <= SectorMap.MaxWidth; x++)
            {
                _guides.GuidelinesX.Add(x * SectorSize - 0.5);
                _halfGuides.GuidelinesX.Add(x * SectorSize - SectorSize / 2 - 0.5);
            }
            for (var y = 0; y <= SectorMap.MaxHeight; y++)
            {
                _guides.GuidelinesY.Add(y * SectorSize - 0.5);
                _halfGuides.GuidelinesY.Add(y * SectorSize - SectorSize / 2 - 0.5);
            }
            _guides.Freeze();
            _halfGuides.Freeze();
        }

        private void EnsureScrollData()
        {
            if (_scrollData == null)
                _scrollData = new ScrollData();
        }

        private double GetSectorSize()
        {
            return (SectorSize * ScaleFactor);
        }

        private Sector PointToSector(Point p)
        {
            var location = new MapLocation(
                Math.Min((int)(p.X / SectorSize), _galaxy.Width - 1),
                Math.Min((int)(p.Y / SectorSize), _galaxy.Height - 1));
            return _galaxy[location];
        }

        private void SetInputMode(GalaxyGridInputMode newInputMode)
        {
            var oldInputMode = _inputMode;
            if (oldInputMode == newInputMode)
                return;

            _inputMode = newInputMode;

            switch (oldInputMode)
            {
                case GalaxyGridInputMode.FleetMovement:
                    GalaxyScreenCommands.SelectTaskForce.Execute(null);
                    ClearRouteData();
                    ReleaseMouseCapture();
                    if (SelectedFleet != null)
                        PlayerActionEvents.FleetRouteUpdated.Publish(SelectedFleet);
                    break;
                case GalaxyGridInputMode.TradeRoute:
                    SelectedTradeRoute = null;
                    _newTradeLine = null;
                    ReleaseMouseCapture();
                    break;
                default:
                    break;
            }

            Update(false);
        }

        private void SetScaleFactor(double scaleFactor, Point? relativePoint)
        {
            // this works.
            var lastScaleFactor = ScaleFactor;
            var minScaleFactor = MinScaleFactor;
            var scaleRatio = scaleFactor / lastScaleFactor;

            if (scaleFactor < minScaleFactor)
                scaleFactor = minScaleFactor;
            else if (scaleFactor > MaxScaleFactor)
                scaleFactor = MaxScaleFactor;

            var transforms = new TransformGroup();

            var lastCenterPoint = new Point
            {
                X = (HorizontalOffset + ViewportWidth / 2),
                Y = (VerticalOffset + ViewportHeight / 2)
            };

            if (relativePoint.HasValue)
            {
                var p = relativePoint.Value;
                lastCenterPoint.X -= ((p.X - (ViewportWidth / 2)) * (1 - scaleRatio)) / scaleRatio;
                lastCenterPoint.Y -= ((p.Y - (ViewportHeight / 2)) * (1 - scaleRatio)) / scaleRatio;
            }

            lastCenterPoint.X /= lastScaleFactor;
            lastCenterPoint.Y /= lastScaleFactor;

            _scale.ScaleX = scaleFactor;
            _scale.ScaleY = scaleFactor;

            transforms.Children.Add(_scale);
            transforms.Children.Add(_translation);

            var effectiveFontSize = TransformToVisual(Application.Current.MainWindow)
                                        .TransformBounds(new Rect(new Size(0.0, StarNameFontSize)))
                                        .Height;

            _starNames.Opacity = (effectiveFontSize >= MinVisibleStarNameFontSize) ? 1.0 : 0.0;

            RenderTransform = transforms;

            UpdateLayout();

            if (relativePoint.HasValue)
                AutoCenterOnPoint(lastCenterPoint, false);
        }

        private void UpdateBorders()
        {
            var galaxy = GameContext.Current.Universe.Map;
            var dc = _borderLines.RenderOpen();
            
            dc.PushGuidelineSet(_guides);
            
            for (var x = 0; x < galaxy.Width; x++)
            {
                for (var y = 0; y < galaxy.Height; y++)
                {
                    var sector = galaxy[x, y];
                    
                    if (!IsScanned(sector.Location))
                        continue;
                    
                    var owner = GetPerceivedSectorOwner(sector);
                    if (owner == null)
                        continue;

                    var borderPen = (owner.IsEmpire)
                                        ? s_borderPens[owner.CivID]
                                        : s_minorRaceBorderPen;

                    var neighbor = sector.GetNeighbor(MapDirection.West);

                    if (neighbor == null ||
                        owner != GetPerceivedSectorOwner(neighbor))
                    {
                        dc.DrawLine(
                            borderPen,
                            new Point(SectorSize * x,
                                      SectorSize * y),
                            new Point(SectorSize * x,
                                      SectorSize * (y + 1)));
                    }

                    neighbor = sector.GetNeighbor(MapDirection.North);

                    if (neighbor == null ||
                        owner != GetPerceivedSectorOwner(neighbor))
                    {
                        dc.DrawLine(
                            borderPen,
                            new Point(SectorSize * x,
                                      SectorSize * y),
                            new Point(SectorSize * (x + 1),
                                      SectorSize * y));
                    }

                   neighbor = sector.GetNeighbor(MapDirection.East);

                    if (neighbor == null ||
                        owner != GetPerceivedSectorOwner(neighbor))
                    {
                        dc.DrawLine(
                            borderPen,
                            new Point(SectorSize * (x + 1),
                                      SectorSize * y),
                            new Point(SectorSize * (x + 1),
                                      SectorSize * (y + 1)));
                    }

                    neighbor = sector.GetNeighbor(MapDirection.South);

                    if (neighbor == null ||
                        owner != GetPerceivedSectorOwner(neighbor))
                    {
                        dc.DrawLine(
                            borderPen,
                            new Point(SectorSize * x,
                                      SectorSize * (y + 1)),
                            new Point(SectorSize * (x + 1),
                                      SectorSize * (y + 1)));
                    }
                }
            }

            dc.Close();
        }

        private static Civilization GetPerceivedSectorOwner(Sector sector)
        {
            var owner = (Civilization)null;
            var localPlayerEmpire = AppContext.LocalPlayer.Empire;
            var localPlayerEmpireManager = AppContext.LocalPlayerEmpire;
            var claims = AppContext.CurrentGame.SectorClaims;
            var system = sector.System;

            if (system != null && system.IsOwned)
            {
                owner = system.Owner;
            }
            else
            {
                var station = sector.Station;
                if ((station != null) && station.IsOwned)
                    owner = station.Owner;
            }

            if (owner == null)
                return claims.GetPerceivedOwner(sector.Location, localPlayerEmpire);

            if (localPlayerEmpireManager.MapData.IsExplored(sector.Location) ||
                Equals(owner, localPlayerEmpire) ||
                DiplomacyHelper.IsContactMade(owner, localPlayerEmpire))
            {
                return owner;
            }

            return claims.GetPerceivedOwner(sector.Location, localPlayerEmpire);
        }

        private void UpdateRoutes()
        {
            _routeLines.Children.Clear();
            _routePaths.Clear();
            if (PlayerCivilization == null)
                return;
            foreach (var fleet in GameContext.Current.Universe.FindOwned<Fleet>(PlayerCivilization))
            {
                var route = fleet.Route;
                if (!route.IsEmpty)
                {
                    var routePath = BuildRoutePath(fleet, route);
                    _routePaths[fleet] = routePath;
                    _routeLines.Children.Add(routePath);
                }
            }
        }

        private static Color SetAlpha(Color c, byte alpha)
        {
            var copy = c;
            copy.A = alpha;
            return copy;
        }

        private Pen GetScanPen(Civilization civ)
        {
            if (_scanPen != null)
                return _scanPen;

            var color = Avalon.Windows.Utility.ColorHelpers.Lighten(
                (Color)ColorConverter.ConvertFromString(civ.Color),
                0.67f);

            var scanBrush = new LinearGradientBrush
            {
                StartPoint = new Point(0,0),
                EndPoint = new Point(SectorSize, SectorSize * 2),
                SpreadMethod = GradientSpreadMethod.Reflect,
                MappingMode = BrushMappingMode.Absolute,
                GradientStops =
                    {                                        
                        new GradientStop(SetAlpha(color, 0x66), 0.0),
                        new GradientStop(SetAlpha(color, 0x33), 0.2),
                        new GradientStop(SetAlpha(color, 0x66), 0.3),
                        new GradientStop(SetAlpha(color, 0xcc), 0.4),
                        new GradientStop(SetAlpha(color, 0x66), 0.6),
                        new GradientStop(SetAlpha(color, 0x33), 0.7),
                        new GradientStop(SetAlpha(color, 0x66), 0.8),
                        new GradientStop(SetAlpha(color, 0xaa), 1.0),
                    }
            };

            var transform = new TranslateTransform(0d, 0d);

            var animationX = new DoubleAnimation(
                0d,
                scanBrush.EndPoint.X * 2,
                new Duration(
                    TimeSpan.FromSeconds(7.5)))
            {
                RepeatBehavior = RepeatBehavior.Forever
            };

            var animationY = new DoubleAnimation(
                0d,
                scanBrush.EndPoint.Y * 2,
                new Duration(
                    TimeSpan.FromSeconds(7.5)))
                    {
                        RepeatBehavior = RepeatBehavior.Forever
                    };

            var clockX = animationX.CreateClock();
            var clockY = animationY.CreateClock();

            transform.ApplyAnimationClock(
                TranslateTransform.XProperty,
                clockX);

            transform.ApplyAnimationClock(
                TranslateTransform.YProperty,
                clockY);

            scanBrush.Transform = transform;

            _scanPen = new Pen(scanBrush, 1.5);

            if (_animationClocks == null)
                _animationClocks = new List<Clock>();

            _animationClocks.Add(clockX);
            _animationClocks.Add(clockY);

            return _scanPen;
        }

        private void UpdateSectors()
        {
            var playerCiv = PlayerCivilization;
            var scanPen = GetScanPen(playerCiv);
            var map = GameContext.Current.Universe.Map;
            var sectorClaims = GameContext.Current.SectorClaims;
            var mapData = AppContext.LocalPlayerEmpire.MapData;

            var fleetLookup = (from item in GameContext.Current.Universe.Objects
                               where item.ObjectType == UniverseObjectType.Fleet
                               select (Fleet)item).ToLookup(o => o.Location,
                                                            o => FleetView.Create(playerCiv, o));

            _sectors.Children.Clear();
            _starNames.Children.Clear();
            _fleetIconCanvas.Children.Clear();

            while (_fleetIconAdorners.Count != 0)
            {
                _fleetIconAdorners[0].Dispose();
                _fleetIconAdorners.RemoveAt(0);
            }

            using (DrawingContext dc = _sectors.RenderOpen(), dcStarNames = _starNames.RenderOpen())
            {
                var scanLines = new StreamGeometry();
                var slc = scanLines.Open();

                dc.PushGuidelineSet(_guides);
                for (var x = 0; x < map.Width; x++)
                {
                    for (var y = 0; y < map.Height; y++)
                    {
                        var isContactMadeWithOwner = false;
                        var sector = map[x, y];
                        var system = sector.System;
                        var owner = GetPerceivedSectorOwner(sector);
                        var location = sector.Location;

                        /*******************
                         * DRAW FOG OF WAR *
                         *******************/
                        if (!mapData.IsScanned(location))
                        {
                            dc.DrawRectangle(
                                s_fogOfWarBrush,
                                null,
                                new Rect(new Point(SectorSize * location.X,
                                                   SectorSize * location.Y),
                                         new Point(SectorSize * (location.X + 1),
                                                   SectorSize * (location.Y + 1))));
                            continue;
                        }

                        if (owner != null)
                            isContactMadeWithOwner = true;

                        /**************************************
                         * DRAW SECTOR FILL FOR OWNED SECTORS *
                         **************************************/
                        if (((system == null) || !system.HasColony) && sectorClaims.IsDisputed(location, playerCiv))
                        {
                            dc.DrawRectangle(
                                s_disputedSectorFill,
                                null,
                                new Rect(new Point(SectorSize * location.X,
                                                   SectorSize * location.Y),
                                         new Point(SectorSize * (location.X + 1),
                                                   SectorSize * (location.Y + 1))));
                        }
                        else if (isContactMadeWithOwner)
                        {

                            SolidColorBrush sectorBrush;
                            if (owner.CivilizationType == CivilizationType.Empire)
                            {
                                sectorBrush = s_colonyFills[owner.CivID];
                            }
                            else
                            {
                                sectorBrush = s_minorRaceFill;
                            }

                            dc.DrawRectangle(
                                sectorBrush,
                                null,
                                new Rect(
                                    new Point(
                                        SectorSize * location.X,
                                        SectorSize * location.Y),
                                    new Point(
                                        SectorSize * (location.X + 1),
                                        SectorSize * (location.Y + 1))));
                        }

                        var scanStrength = mapData.GetScanStrength(location);

                        /*************************
                         * DRAW SCAN RANGE LINES *
                         *************************/

                        if ((scanStrength > 0) &&
                            ((location.X == (map.Width - 1)) || (mapData.GetScanStrength(sector.GetNeighbor(MapDirection.East).Location) <= 0)))
                        {
                            slc.BeginFigure(new Point(SectorSize * (location.X + 1),
                                                     SectorSize * location.Y),
                                           false, false);
                            slc.LineTo(new Point(SectorSize * (location.X + 1),
                                                SectorSize * (location.Y + 1)), true,
                                      false);
                        }
                        if (scanStrength > 0)
                        {
                            slc.BeginFigure(new Point(SectorSize * location.X,
                                          SectorSize * location.Y),
                                           false, false);
                            slc.LineTo(new Point(SectorSize * location.X,
                                          SectorSize * (location.Y + 1)), true,
                                      false);
                            slc.BeginFigure(new Point(SectorSize * location.X,
                                          SectorSize * location.Y),
                                           false, false);
                            slc.LineTo(new Point(SectorSize * (location.X + 1),
                                          SectorSize * location.Y), true,
                                      false);
                        }
                        if ((scanStrength > 0)
                            && ((location.Y == (map.Height - 1))
                                || (mapData.GetScanStrength(sector.GetNeighbor(MapDirection.South).Location) <= 0)))
                        {
                            slc.BeginFigure(new Point(SectorSize * location.X,
                                          SectorSize * (location.Y + 1)),
                                           false, false);
                            slc.LineTo(new Point(SectorSize * (location.X + 1),
                                          SectorSize * (location.Y + 1)), true,
                                      false);
                        }
                        /***************************
                         * DRAW STARS & STAR NAMES *
                         ***************************/
                        if (system != null)
                        {
                            var p = new Point(SectorSize * location.X,
                                                SectorSize * location.Y);
                            double topMargin = 4;
                            if (mapData.IsScanned(location))
                            {
                                if (UseAnimatedStars)
                                {
                                    if (_starBrushes == null)
                                    {
                                        _starBrushes = new Dictionary<StarType, ImageBrush>();
                                    }
                                    if (_animationClocks == null)
                                    {
                                        _animationClocks = new List<Clock>();
                                    }
                                    if (!_starBrushes.ContainsKey(sector.System.StarType))
                                    {
                                        AnimationClock clock;
                                        var brush = new ImageBrush(s_starImages[sector.System.StarType]);
                                        RenderOptions.SetCacheInvalidationThresholdMinimum(brush, 0.5);
                                        RenderOptions.SetCacheInvalidationThresholdMaximum(brush, 2.0);
                                        RenderOptions.SetCachingHint(brush, CachingHint.Cache);
                                        if (sector.System.StarType == StarType.Nebula)
                                        {
                                            var opacityAnim = new DoubleAnimation(
                                                1.0, 0.5, new Duration(new TimeSpan(0, 0, 3)))
                                            {
                                                AutoReverse = true,
                                                RepeatBehavior = RepeatBehavior.Forever
                                            };
                                            clock = opacityAnim.CreateClock();
                                            _animationClocks.Add(clock);
                                            if (!UseAnimatedStars && clock.Controller != null)
                                                clock.Controller.Pause();
                                            brush.ApplyAnimationClock(Brush.OpacityProperty, clock);
                                        }
                                        else
                                        {
                                            if (StarHelper.SupportsPlanets(sector.System))
                                            {
                                                var grow = new ScaleTransform(1.0, 1.0, 0.5, 0.5);
                                                var growAnimation = new DoubleAnimation(
                                                    0.85, 1.25, new Duration(new TimeSpan(0, 0, 2)))
                                                {
                                                    RepeatBehavior = RepeatBehavior.Forever,
                                                    AutoReverse = true,
                                                    AccelerationRatio = 1.0
                                                };
                                                clock = growAnimation.CreateClock();
                                                if (clock.Controller != null)
                                                {
                                                    clock.Controller.Seek(
                                                        new TimeSpan(
                                                            0,
                                                            0,
                                                            0,
                                                            0,
                                                            500 * (int)sector.System.StarType),
                                                        TimeSeekOrigin.BeginTime);
                                                }
                                                _animationClocks.Add(clock);
                                                grow.ApplyAnimationClock(ScaleTransform.ScaleXProperty, clock);
                                                grow.ApplyAnimationClock(ScaleTransform.ScaleYProperty, clock);
                                                brush.RelativeTransform = grow;
                                            }
                                        }
                                        _starBrushes.Add(sector.System.StarType, brush);
                                    }
                                    dc.DrawRectangle(_starBrushes[sector.System.StarType], null, new Rect(p, new Size(SectorSize, SectorSize)));
                                }
                                else
                                {
                                    if (_starBrushes != null)
                                    {
                                        _starBrushes.Clear();
                                        _starBrushes = null;
                                    }
                                    if (_animationClocks != null)
                                    {
                                        _animationClocks.Clear();
                                        _animationClocks = null;
                                    }
                                    dc.DrawImage(s_starImages[system.StarType],
                                                 new Rect(p, new Size(SectorSize, SectorSize)));
                                }

                                if (IsStarNameVisible(system))
                                {
                                    var starName = GetStarText(system, playerCiv);
                                    if (starName.Height > starName.LineHeight)
                                        topMargin = -2;
                                    dcStarNames.DrawText(
                                        starName,
                                        new Point(p.X + 3,
                                                  p.Y + Math.Round(SectorSize * 2.0 / 3.0) + topMargin));
                                }
                            }
                        }
                        /*************************
                         * DRAW FLEET INDICATORS *
                         *************************/
                        var fleetsAtLocation = fleetLookup[location]
                            .Where(f => f.IsPresenceKnown)
                            .GroupBy(f => f.Source.Owner)
                            .ToList();

                        const double maxIconsWidth = (SectorSize * MaxScaleFactor) + FleetIconSpacing;

                        var consumedWidth = 0d;

                        while (fleetsAtLocation.Count != 0)
                        {
                            FleetIconAdorner adorner;

                            if (consumedWidth + FleetIconSize > maxIconsWidth)
                            {
                                adorner = new FleetIconAdorner(
                                    playerCiv,
                                    location,
                                    fleetsAtLocation.Select(o => o.Key).ToArray());

                                fleetsAtLocation.Clear();
                            }
                            else
                            {
                                adorner = new FleetIconAdorner(
                                    playerCiv,
                                    location,
                                    new[] { fleetsAtLocation[0].Key });

                                fleetsAtLocation.RemoveAt(0);
                            }

                            Canvas.SetLeft(
                                adorner,
                                (location.X * SectorSize) + FleetIconSpacing + consumedWidth);

                            Canvas.SetTop(
                                adorner,
                                (location.Y * SectorSize) + FleetIconSpacing);

                            _fleetIconCanvas.Children.Add(adorner);
                            _fleetIconAdorners.Add(adorner);

                            consumedWidth += (FleetIconSize + FleetIconSpacing);
                        }

                        /***************************
                         * DRAW STATION INDICATORS *
                         ***************************/
                        var station = sector.Station;
                        if ((station != null) &&
                            ((station.Owner == playerCiv) || (scanStrength > 0)))
                        {
                            int brushId = station.OwnerID;
                            Pen sPen;
                            if ((station.Owner != playerCiv) && !DiplomacyHelper.IsContactMade(station.Owner, playerCiv)) {
                                sPen = new Pen(Brushes.White, 1.0);
                            } else {
                                sPen = new Pen(s_colonyNameBrushes[brushId], 1.0);
                            }
                            var sText = new FormattedText(
                                "S",
                                CultureInfo.CurrentCulture,
                                FlowDirection.LeftToRight,
                                s_textTypeface,
                                16.0,
                                Brushes.White,
                                VisualTreeHelper.GetDpi(this).PixelsPerDip);
                            var sGeom = sText.BuildGeometry(
                                new Point(SectorSize * location.X + 5,
                                            SectorSize * (location.Y + 1) - 5
                                                - sText.Height + (sText.Height - sText.Baseline)));
                            dc.DrawGeometry(Brushes.White, sPen, sGeom);
                        }

                        /***************************
                         * DRAW TradeRoute INDICATORS *
                         ***************************/

                        if (sector.TradeRouteIndicator != 99 && sector.TradeRouteIndicator != 0)
                        {
                            // my plan is: 
                            // yellow "2": 2 TradeRoutes done, 2 possible
                            // green "1": 1 TradeRoutes done, 2 possible -> one available

                            Pen tPen;
                        
                            tPen = new Pen(Brushes.Green, 1.0);

                            var tText = new FormattedText(
                                "T:" + sector.TradeRouteIndicator.ToString(),
                                CultureInfo.CurrentCulture,
                                FlowDirection.LeftToRight,
                                s_textTypeface,
                                12.0,
                                Brushes.White,
                                VisualTreeHelper.GetDpi(this).PixelsPerDip);
                            var tGeom = tText.BuildGeometry(
                                new Point(SectorSize * location.X + 50,
                                            SectorSize * (location.Y + 1) - 40
                                                - tText.Height + (tText.Height - tText.Baseline)));
                            dc.DrawGeometry(Brushes.White, tPen, tGeom);
                        }
                    }
                }
                slc.Close();
                dc.DrawGeometry(null, scanPen, scanLines);
            }
        }

        [NotNull]
        internal static BitmapImage GetFleetIcon(Civilization civ)
        {
            if (civ == null)
                throw new ArgumentNullException("civ");
            if (s_fleetIcons.ContainsKey(civ.CivID))
                return s_fleetIcons[civ.CivID];
            return s_defaultFleetIcon;
        }

        [NotNull]
        internal static BitmapImage GetMultiFleetIcon()
        {
            return s_multiFleetIcon;
        }

        [NotNull]
        internal static BitmapImage GetUnknownFleetIcon()
        {
            return s_unknownFleetIcon;
        }

        private void UpdateSelection()
        {
            using (var selectRect = _selectRect.RenderOpen())
            {
                if (SelectedSector != null)
                {
                    selectRect.DrawRectangle(
                        null,
                        new Pen(Brushes.White, 2.0),
                        new Rect(
                            new Point(
                                SelectedSector.Location.X * SectorSize + 2.0,
                                SelectedSector.Location.Y * SectorSize + 2.0),
                            new Size(SectorSize - 3, SectorSize - 3)));
                }
                selectRect.Close();
            }
        }

        private void UpdateTradeLines()
        {
            _tradeLines.Children.Clear();
            if (PlayerCivilization == null)
                return;
            foreach (var colony in GameContext.Current.Universe.FindOwned<Colony>(PlayerCivilization))
            {
                foreach (var route in colony.TradeRoutes)
                {
                    if (route.TargetColony != null)
                        _tradeLines.Children.Add(BuildTradeLine(route, default(Point), false));
                }
            }
        }

        protected override Size ArrangeOverride(Size finalSize)
        {
            if (IsScrolling)
            {
                var extent = new Size(
                    GetSectorSize() * _galaxy.Width,
                    GetSectorSize() * _galaxy.Height);
                if (extent != _scrollData.Extent)
                {
                    _scrollData.Extent = extent;
                    if (_scrollData.ScrollOwner != null)
                        _scrollData.ScrollOwner.InvalidateScrollInfo();
                }
                if (finalSize != _scrollData.Viewport)
                {
                    _scrollData.Viewport = finalSize;
                    if (_scrollData.ScrollOwner != null)
                        _scrollData.ScrollOwner.InvalidateScrollInfo();
                }
                finalSize = new Size(
                    Math.Min(extent.Width, finalSize.Width),
                    Math.Min(extent.Height, finalSize.Height));
            }
            _fleetIconCanvas.Arrange(new Rect(finalSize));
            return finalSize;
        }

        protected override Visual GetVisualChild(int index)
        {
            return _children[index];
        }

        protected override Size MeasureOverride(Size availableSize)
        {
            if (IsScrolling)
            {
                var extent = new Size(
                    GetSectorSize() * _galaxy.Width,
                    GetSectorSize() * _galaxy.Height);
                if (extent != _scrollData.Extent)
                {
                    if (_scrollData.ScrollOwner != null)
                        _scrollData.ScrollOwner.InvalidateScrollInfo();
                }
                if (availableSize != _scrollData.Viewport)
                {
                    _scrollData.Viewport = availableSize;
                    if (_scrollData.ScrollOwner != null)
                        _scrollData.ScrollOwner.InvalidateScrollInfo();
                }
                return new Size(Math.Min(extent.Width, availableSize.Width),
                                Math.Min(extent.Height, availableSize.Height));
            }
            return new Size(_galaxy.Width * GetSectorSize(),
                            _galaxy.Height * GetSectorSize());
        }
        #endregion

        #region Mouse Handlers
        [Flags]
        private enum ScreenEdges
        {
            None = 0x00,
            Top = 0x01,
            Left = 0x02,
            Right = 0x04,
            Bottom = 0x08
        }

        private ScreenEdges GetMouseScreenEdges()
        {
            const double edgeWidth = 16d;

            var edges = ScreenEdges.None;
            var position = Mouse.GetPosition(this);

            var leftEdge = _scrollData.Offset.X / ScaleFactor;
            var topEdge = _scrollData.Offset.Y / ScaleFactor;
            var rightEdge = leftEdge + _scrollData.Viewport.Width / ScaleFactor;
            var bottomEdge = topEdge + _scrollData.Viewport.Height / ScaleFactor;

            var leftThreshold = leftEdge + edgeWidth;
            var topThreshold = topEdge + edgeWidth;
            var rightThreshold = rightEdge - edgeWidth;
            var bottomThreshold = bottomEdge - edgeWidth;

            if (position.X >= leftEdge && position.X <= leftThreshold)
                edges |= ScreenEdges.Left;
            else if (position.X <= rightEdge && position.X >= rightThreshold)
                edges |= ScreenEdges.Right;

            if (position.Y >= topEdge && position.Y <= topThreshold)
                edges |= ScreenEdges.Top;
            else if (position.Y <= bottomEdge && position.Y >= bottomThreshold)
                edges |= ScreenEdges.Bottom;

            return edges;
        }

        protected override void OnLostMouseCapture(MouseEventArgs e)
        {
            base.OnLostMouseCapture(e);
            SetInputMode(GalaxyGridInputMode.Default);
            _autoScrollTimer.IsEnabled = false;
        }

        private void OnAutoScrollTimerTick(object sender, EventArgs eventArgs)
        {
            var edges = GetMouseScreenEdges();

            if ((edges & ScreenEdges.Left) == ScreenEdges.Left)
                LineLeft();
            else if ((edges & ScreenEdges.Right) == ScreenEdges.Right)
                LineRight();

            if ((edges & ScreenEdges.Top) == ScreenEdges.Top)
                LineUp();
            else if ((edges & ScreenEdges.Bottom) == ScreenEdges.Bottom)
                LineDown();

            _autoScrollTimer.Interval = TimeSpan.FromSeconds(0.2d);
        }

        protected override void OnMouseDoubleClick(MouseButtonEventArgs e)
        {
            if ((InputModeOnFirstClick == GalaxyGridInputMode.Default)
                && (InputMode == GalaxyGridInputMode.Default))
            {
                if (ScrollOwner != null)
                {
                    AutoScrollToSector(SelectedSector);
                    e.Handled = true;
                }
                if ((SelectedSector != null)
                    && (SelectedSector.System != null)
                    && SelectedSector.System.HasColony
                    && (SelectedSector.System.Colony.Owner == AppContext.LocalPlayer.Empire))
                {
                    OnSectorDoubleClicked(SelectedSector);
                    e.Handled = true;
                }
            }
        }

        protected override void OnMouseDown(MouseButtonEventArgs e)
        {
            base.OnMouseDown(e);
            if (e.Handled)
                return;
            Keyboard.Focus(this);
            if ((InputMode != GalaxyGridInputMode.Default) &&
                (InputHitTest(e.GetPosition(this)) == null))
            {
                /*
                 * If the player clicks the mouse anywhere outside of the grid while we are in fleet
                 * movement mode or setting a trade route, we abort the operation and go back to normal
                 * input mode.
                 */
                SetInputMode(GalaxyGridInputMode.Default);
                return;
            }
            if (e.ClickCount == 1)
            {
                InputModeOnFirstClick = InputMode;
            }
            if (e.LeftButton == MouseButtonState.Pressed)
            {
                var clickSector = PointToSector(e.GetPosition(this));
                if (_inputMode == GalaxyGridInputMode.FleetMovement)
                {
                    var fleet = SelectedFleet;
                    if ((fleet != null) && (_newRoute != null))
                    {
                        if ((_waypoints.Count == 0) || (_waypoints[_waypoints.Count - 1] != clickSector))
                        {
                            if (_newRoutePath != null)
                                _children.Remove(_newRoutePath);
                            if (_newRouteEta != null)
                                _children.Remove(_newRouteEta);
                            _waypoints.Add(clickSector);
                            _newRoute = AStar.FindPath(SelectedFleet, _waypoints);
                            if (!_newRoute.IsEmpty)
                            {
                                _newRoutePath = BuildRoutePath(SelectedFleet, _newRoute);
                                _children.Add(_newRoutePath);
                                _newRouteEta = BuildRouteETA(SelectedFleet, _newRoute);
                                if (_newRouteEta != null)
                                    _children.Add(_newRouteEta);
                            }
                        }
                        if (!Keyboard.IsKeyDown(Key.LeftCtrl) && !Keyboard.IsKeyDown(Key.RightCtrl))
                        {
                            var setRoute = true;
                            if (!_newRoute.IsEmpty && fleet.Order.IsCancelledOnRouteChange)
                            {
                                var confirmResult = MessageDialog.Show(
                                    ResourceManager.GetString("CONFIRM_NEW_ROUTE_HEADER"),
                                    String.Format(
                                        ResourceManager.GetString("CONFIRM_NEW_ROUTE_MESSAGE"),
                                        fleet.Order.OrderName),
                                    MessageDialogButtons.YesNo);
                                if (confirmResult != MessageDialogResult.Yes)
                                    setRoute = false;
                            }
                            if (setRoute)
                            {
                                fleet.SetRoute(_newRoute);
                                PlayerOrderService.AddOrder(new SetFleetRouteOrder(fleet));
                                PlayerActionEvents.FleetRouteUpdated.Publish(fleet);
                            }
                            SetInputMode(GalaxyGridInputMode.Default);
                        }
                        return;
                    }
                }
                else if (_inputMode == GalaxyGridInputMode.TradeRoute)
                {
                    var route = SelectedTradeRoute;
                    var targetChanged = false;
                    if ((clickSector.System != null)
                        && IsValidTradeEndpoint(route, clickSector.System.Colony))
                    {
                        targetChanged = true;
                        route.TargetColony = clickSector.System.Colony;
                        GameEvents.TradeRouteEstablished.Publish(route);
                    }
                    else if (route.IsAssigned)
                    {
                        targetChanged = true;
                        route.TargetColony = null;
                        GameEvents.TradeRouteCancelled.Publish(route);
                    }
                    if (targetChanged)
                    {
                        PlayerOrderService.AddOrder(new SetTradeRouteOrder(route));
                    }
                    SetInputMode(GalaxyGridInputMode.Default);
                }
                else
                {
                    SelectedSector = clickSector;
                    UpdateSelection();
                }
            }
        }

        protected override void OnMouseMove(MouseEventArgs e)
        {
            if (_inputMode == GalaxyGridInputMode.Default)
                return;

            var hoverSector = PointToSector(e.GetPosition(this));

            if (_inputMode == GalaxyGridInputMode.FleetMovement)
            {
                var fleet = SelectedFleet;

                if (fleet == null)
                {
                    _inputMode = GalaxyGridInputMode.Default;
                    return;
                }

                if (_routePaths.ContainsKey(fleet))
                    _routeLines.Children.Remove(_routePaths[fleet]);

                if ((_waypoints.Count == 0) || (hoverSector != _lastSector))
                {
                    var newWaypoints = new List<Sector>(_waypoints)
                                       {
                                           hoverSector
                                       };
                    _newRoute = AStar.FindPath(SelectedFleet, newWaypoints);
                    if (_newRoutePath != null)
                        _children.Remove(_newRoutePath);
                    _newRoutePath = BuildRoutePath(SelectedFleet, _newRoute);
                    _children.Add(_newRoutePath);
                    if (_newRouteEta != null)
                        _children.Remove(_newRouteEta);
                    if (_newRoute.Length > 0)
                    {
                        _newRouteEta = BuildRouteETA(SelectedFleet, _newRoute);
                        if (_newRouteEta != null)
                            _children.Add(_newRouteEta);
                    }
                }
            }
            else if (_inputMode == GalaxyGridInputMode.TradeRoute)
            {
                if (_newTradeLine != null)
                    _tradeLines.Children.Remove(_newTradeLine);
                _newTradeLine = BuildTradeLine(SelectedTradeRoute, e.GetPosition(this), true);
                _tradeLines.Children.Add(_newTradeLine);
            }
            _lastSector = hoverSector;
        }

        protected override void OnPreviewMouseDown(MouseButtonEventArgs e)
        {
            if ((SelectedFleet == null)
                && (e.LeftButton == MouseButtonState.Pressed)
                && ((Keyboard.Modifiers & ModifierKeys.Control) == ModifierKeys.Control))
            {
                // Save starting point, used later when determining how much to scroll.
                _isDragScrollInProgress = true;
                _scrollStartPoint = e.GetPosition(ScrollOwner);
                _scrollStartOffset.X = HorizontalOffset;
                _scrollStartOffset.Y = VerticalOffset;

                // Update the cursor if can scroll or not.
                if ((_scrollData.Extent.Width > _scrollData.Viewport.Width)
                    || (_scrollData.Extent.Height > _scrollData.Viewport.Height))
                    Cursor = Cursors.ScrollAll;

                CaptureMouse();

                e.Handled = true;
            }
        }

        protected override void OnPreviewMouseMove(MouseEventArgs e)
        {
            if (_isDragScrollInProgress)
            {
                // Get the new scroll position.
                var point = e.GetPosition(ScrollOwner);

                // Determine the new amount to scroll.
                var delta = new Point(
                    (point.X > _scrollStartPoint.X)
                        ? -(point.X - _scrollStartPoint.X)
                        : (_scrollStartPoint.X - point.X),
                    (point.Y > _scrollStartPoint.Y)
                        ? -(point.Y - _scrollStartPoint.Y)
                        : (_scrollStartPoint.Y - point.Y));

                // Scroll to the new position.
                SetHorizontalOffset(_scrollStartOffset.X + delta.X);
                SetVerticalOffset(_scrollStartOffset.Y + delta.Y);

                e.Handled = true;
            }
            else if (_inputMode != GalaxyGridInputMode.Default &&
                     !_autoScrollTimer.IsEnabled)
            {
                _autoScrollTimer.Interval = TimeSpan.FromSeconds(1d);
                _autoScrollTimer.IsEnabled = GetMouseScreenEdges() != ScreenEdges.None;
            }
        }

        protected override void OnPreviewMouseUp(MouseButtonEventArgs e)
        {
            if (_isDragScrollInProgress)
            {
                ClearValue(CursorProperty);
                ReleaseMouseCapture();
                _isDragScrollInProgress = false;
                e.Handled = true;
            }
        }

        protected override void OnPreviewMouseWheel(MouseWheelEventArgs e)
        {
            if (e.Delta > 0)
                ZoomIn(true);
            else if (e.Delta < 0)
                ZoomOut(true);
            e.Handled = true;
        }
        #endregion

        #region Event Handlers
        private void AutoCenterOnPoint(Point offset, bool animate)
        {
            offset.X *= ScaleFactor;
            offset.Y *= ScaleFactor;

            offset.X = offset.X - ViewportWidth / 2;
            offset.Y = offset.Y - ViewportHeight / 2;

            if (offset.X < 0)
                offset.X = 0;
            else if ((offset.X + ViewportWidth) > ExtentWidth)
                offset.X = ExtentWidth - ViewportWidth;

            if (offset.Y < 0)
                offset.Y = 0;
            else if ((offset.Y + ViewportHeight) > ExtentHeight)
                offset.Y = ExtentHeight - ViewportHeight;

            _scrollData.Offset.X = offset.X;
            _scrollData.Offset.Y = offset.Y;

            ScrollOwner.InvalidateScrollInfo();

            if (animate)
            {
                var xAnim = new DoubleAnimation(
                    _translation.X,
                    -_scrollData.Offset.X,
                    new Duration(new TimeSpan(0, 0, 0, 0, 500)),
                    FillBehavior.Stop)
                                        {
                                            AccelerationRatio = 0.5,
                                            DecelerationRatio = 0.5
                                        };

                var yAnim = new DoubleAnimation(
                    _translation.Y,
                    -_scrollData.Offset.Y,
                    new Duration(new TimeSpan(0, 0, 0, 0, 500)),
                    FillBehavior.Stop)
                                        {
                                            AccelerationRatio = 0.5,
                                            DecelerationRatio = 0.5
                                        };

                _translation.BeginAnimation(TranslateTransform.XProperty, xAnim);
                _translation.BeginAnimation(TranslateTransform.YProperty, yAnim);
            }

            _translation.X = -_scrollData.Offset.X;
            _translation.Y = -_scrollData.Offset.Y;
        }

        private void AutoScrollToSector(Sector sector)
        {
            var offset = GetSectorMidpoint(sector.Location);
            AutoCenterOnPoint(offset, true);
        }

        private void GalaxyGridPanel_OptionsChanged(object sender, DependencyPropertyChangedEventArgs<GalaxyViewOptions> e)
        {
            _starNames.Opacity = Options.StarNames ? 1.0 : 0.0;
            Composite();
        }

        private void GalaxyGridPanel_SelectedFleetChanged(object sender, DependencyPropertyChangedEventArgs<Fleet> e)
        {
            if ((e.NewValue != null) && !e.NewValue.IsStranded)
            {
                SetInputMode(GalaxyGridInputMode.FleetMovement);
                if (!Focus() && (Parent is Control))
                    ((Control)Parent).Focus();
            }
            else if (_inputMode == GalaxyGridInputMode.FleetMovement)
                SetInputMode(GalaxyGridInputMode.Default);
            _shipRange.Opacity = 0;
            _shipRange.Children.Clear();
            if (e.NewValue != null)
            {
                using (var dc = _shipRange.RenderOpen())
                {
                    var pen = new Pen(Brushes.Yellow, 2.0);
                    var fleet = e.NewValue;
                    const int lineLength = (int)SectorSize;
                    pen.DashStyle = DashStyles.Dash;
                    for (var x = 0; x < _galaxy.Width; x++)
                    {
                        for (var y = 0; y < _galaxy.Height; y++)
                        {
                            if (IsSectorInRange(fleet, new MapLocation(x, y)))
                            {
                                if ((x == 0)
                                    || !IsSectorInRange(fleet, new MapLocation(x - 1, y)))
                                {
                                    dc.DrawLine(
                                        pen,
                                        new Point(x * lineLength,
                                                  y * lineLength),
                                        new Point(x * lineLength,
                                                  y * lineLength + lineLength));
                                }
                                if ((y == 0)
                                    || !IsSectorInRange(fleet, new MapLocation(x, y - 1)))
                                {
                                    dc.DrawLine(
                                        pen,
                                        new Point(x * lineLength,
                                                  y * lineLength),
                                        new Point(x * lineLength + lineLength,
                                                  y * lineLength));
                                }
                                if ((x == (_galaxy.Width - 1))
                                    || !IsSectorInRange(fleet, new MapLocation(x + 1, y)))
                                {
                                    dc.DrawLine(
                                        pen,
                                        new Point(x * lineLength + lineLength,
                                                  y * lineLength),
                                        new Point(x * lineLength + lineLength,
                                                  y * lineLength + lineLength));
                                }
                                if ((y == (_galaxy.Height - 1))
                                    || !IsSectorInRange(fleet, new MapLocation(x, y + 1)))
                                {
                                    dc.DrawLine(
                                        pen,
                                        new Point(x * lineLength,
                                                  y * lineLength + lineLength),
                                        new Point(x * lineLength + lineLength,
                                                  y * lineLength + lineLength));
                                }
                            }
                        }
                    }
                }
                _shipRange.Opacity = 1;
            }
        }

        private void GalaxyGridPanel_SelectedTradeRouteChanged(object sender, DependencyPropertyChangedEventArgs<TradeRoute> e)
        {
            if (e.NewValue != null)
            {
                SetInputMode(GalaxyGridInputMode.TradeRoute);
                if (!Focus() && (Parent is Control))
                    ((Control)Parent).Focus();
            }
            else if (_inputMode == GalaxyGridInputMode.TradeRoute)
                SetInputMode(GalaxyGridInputMode.Default);
        }

        private void GalaxyGridPanel_SizeChanged(object sender, SizeChangedEventArgs e)
        {
            SetScaleFactor(ScaleFactor, null);
        }

        private void OnSectorDoubleClicked(Sector sector)
        {
            if ((sector != null) && (SectorDoubleClicked != null))
                SectorDoubleClicked(sector);
        }
        #endregion

        #region IScrollInfo Members
        public bool CanHorizontallyScroll
        {
            get
            {
                if (_scrollData == null)
                    return false;
                return _scrollData.AllowHorizontal;
            }
            set
            {
                EnsureScrollData();
                if (_scrollData.AllowHorizontal != value)
                {
                    _scrollData.AllowHorizontal = value;
                    InvalidateMeasure();
                }
            }
        }

        public bool CanVerticallyScroll
        {
            get
            {
                if (_scrollData == null)
                    return false;
                return _scrollData.AllowVertical;
            }
            set
            {
                EnsureScrollData();
                if (_scrollData.AllowVertical != value)
                {
                    _scrollData.AllowVertical = value;
                    InvalidateMeasure();
                }
            }
        }

        public double ExtentHeight
        {
            get
            {
                if (_scrollData == null)
                    return 0;
                return _scrollData.Extent.Height;
            }
        }

        public double ExtentWidth
        {
            get
            {
                if (_scrollData == null)
                    return 0;
                return _scrollData.Extent.Width;
            }
        }

        public double HorizontalOffset
        {
            get
            {
                if (_scrollData == null)
                    return 0;
                return _scrollData.Offset.X;
            }
        }

        public void LineDown()
        {
            SetVerticalOffset(VerticalOffset + GetSectorSize() + _scale.ScaleY, true);
        }

        public void LineLeft()
        {
            SetHorizontalOffset(HorizontalOffset - GetSectorSize() - _scale.ScaleX, true);
        }

        public void LineRight()
        {
            SetHorizontalOffset(HorizontalOffset + GetSectorSize() + _scale.ScaleX, true);
        }

        public void LineUp()
        {
            SetVerticalOffset(VerticalOffset - GetSectorSize() - _scale.ScaleY, true);
        }

        public Rect MakeVisible(Visual visual, Rect rectangle)
        {
            return rectangle;
        }

        public void MouseWheelDown()
        {
            LineDown();
        }

        public void MouseWheelLeft()
        {
            LineLeft();
        }

        public void MouseWheelRight()
        {
            LineRight();
        }

        public void MouseWheelUp()
        {
            LineUp();
        }

        public void PageDown()
        {
            SetVerticalOffset(VerticalOffset + ViewportHeight, true);
        }

        public void PageLeft()
        {
            SetHorizontalOffset(HorizontalOffset - ViewportWidth, true);
        }

        public void PageRight()
        {
            SetHorizontalOffset(HorizontalOffset + ViewportWidth, true);
        }

        public void PageUp()
        {
            SetVerticalOffset(VerticalOffset - ViewportHeight, true);
        }

        public ScrollViewer ScrollOwner
        {
            get
            {
                EnsureScrollData();
                return _scrollData.ScrollOwner;
            }
            set
            {
                EnsureScrollData();
                if (value != _scrollData.ScrollOwner)
                {
                    ResetScrolling(this);
                    _scrollData.ScrollOwner = value;
                }
            }
        }

        public void SetVerticalOffset(double offset)
        {
            SetVerticalOffset(offset, false);
        }

        public void SetHorizontalOffset(double offset)
        {
            SetHorizontalOffset(offset, false);
        }

        public double VerticalOffset
        {
            get
            {
                if (_scrollData == null)
                    return 0;
                return _scrollData.Offset.Y;
            }
        }

        public double ViewportHeight
        {
            get
            {
                if (_scrollData == null)
                    return 0;
                return _scrollData.Viewport.Height;
            }
        }

        public double ViewportWidth
        {
            get
            {
                if (_scrollData == null)
                    return 0;
                return _scrollData.Viewport.Width;
            }
        }
        #endregion

        #region ScrollData Class
        private class ScrollData
        {
            #region Fields
            internal bool AllowHorizontal;
            internal bool AllowVertical;
            internal Size Extent;
            internal Vector Offset;
            internal ScrollViewer ScrollOwner;
            internal Size Viewport;
            #endregion

            #region Methods
            internal void ClearLayout()
            {
                Offset = new Vector();
                Extent = new Size();
                Viewport = new Size();
            }
            #endregion
        }
        #endregion

        #region GalaxyGridInputMode Enumeration
        public enum GalaxyGridInputMode
        {
            Default,
            FleetMovement,
            TradeRoute
        }
        #endregion

        #region GalaxyViewOptions Class
        public struct GalaxyViewOptions
        {
            #region Fields
            public static readonly GalaxyViewOptions Default;
            #endregion

            #region Constructors
            static GalaxyViewOptions()
            {
                Default = new GalaxyViewOptions
                {
                    Fleets = true,
                    TradeRoutes = true,
                    StarNames = true
                };
            }
            #endregion

            #region Properties
            public bool Fleets { get; set; }
            public bool StarNames { get; set; }
            public bool TradeRoutes { get; set; }
            #endregion
        }
        #endregion
    }
}<|MERGE_RESOLUTION|>--- conflicted
+++ resolved
@@ -825,12 +825,8 @@
                 s_textTypeface,
                 StarNameFontSize,
                 Brushes.White,
-<<<<<<< HEAD
                 VisualTreeHelper.GetDpi(visual).PixelsPerDip);
-=======
-                VisualTreeHelper.GetDpi(visual).PixelsPerDip
-                );
->>>>>>> 08d100a0
+
             using (var dc = visual.RenderOpen())
             {
                 const int padding = 3;
